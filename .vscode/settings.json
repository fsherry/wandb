--- conflicted
+++ resolved
@@ -32,12 +32,9 @@
     "editor.defaultFormatter": "charliermarsh.ruff",
     "editor.formatOnSave": true
   },
-<<<<<<< HEAD
   "rust-analyzer.linkedProjects": [
     "./client/Cargo.toml"
-  ]
-=======
+  ],
   "python.analysis.autoImportCompletions": true,
   "python.analysis.typeCheckingMode": "off",
->>>>>>> 73795a85
 }