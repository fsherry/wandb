--- conflicted
+++ resolved
@@ -16,11 +16,8 @@
 import time
 import traceback
 from functools import wraps
-<<<<<<< HEAD
+from typing import Any, Dict, Optional
 from urllib.parse import parse_qs, urlparse
-=======
-from typing import Any, Dict, Optional
->>>>>>> c99ead95
 
 import click
 import yaml
