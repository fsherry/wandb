--- conflicted
+++ resolved
@@ -15,7 +15,6 @@
 import time
 import traceback
 from functools import wraps
-from typing import Any, Dict, Optional
 
 import click
 import yaml
@@ -37,7 +36,6 @@
 from wandb.sdk.launch.errors import ExecutionError, LaunchError
 from wandb.sdk.launch.launch_add import _launch_add
 from wandb.sdk.launch.sweeps import utils as sweep_utils
-from wandb.sdk.launch.sweeps.scheduler import Scheduler
 from wandb.sdk.lib import filesystem
 from wandb.sdk.lib.wburls import wburls
 from wandb.sync import TMPDIR, SyncManager, get_run_from_path, get_runs
@@ -928,20 +926,11 @@
     config,
     resume_id,
 ):
+    from wandb.sdk.launch.sweeps.launch_sweep import _launch_sweep
+
     api = _get_cling_api()
-    env = os.environ
-    if api.api_key is None:
-        wandb.termlog("Login to W&B to use the sweep feature")
-        ctx.invoke(login, no_offline=True)
-        api = _get_cling_api(reset=True)
-
-    # if not sweep_config XOR resume_id
-    if not (config or resume_id):
-        wandb.termerror("'config' and/or 'resume_id' required")
-        return
-
+    wandb._sentry.configure_scope(process_context="launch_sweep")
     parsed_user_config = sweep_utils.load_launch_sweep_config(config)
-
     entity = (
         entity
         or parsed_user_config.get("entity")
@@ -961,182 +950,8 @@
     if project is None:
         wandb.termerror("A project must be configured when using launch")
         return
-
-    # get personal username, not team name or service account, default to entity
-    author = api.viewer().get("username") or entity
-
-    # Rip special keys out of config, store in scheduler run_config
-    launch_args: Dict[str, Any] = parsed_user_config.pop("launch", {})
-    scheduler_args: Dict[str, Any] = parsed_user_config.pop("scheduler", {})
-    settings: Dict[str, Any] = scheduler_args.pop("settings", {})
-
-    scheduler_job: Optional[str] = scheduler_args.get("job")
-    queue: Optional[str] = queue or launch_args.get("queue")
-
-    sweep_config, sweep_obj_id = None, None
-    if not resume_id:
-        sweep_config = parsed_user_config
-
-        # check method
-        method = sweep_config.get("method")
-        if scheduler_job and not method:
-            sweep_config["method"] = "custom"
-        elif scheduler_job and method != "custom":
-            # TODO(gst): Check if using Anaconda2
-            wandb.termwarn(
-                "Use 'method': 'custom' in the sweep config when using scheduler jobs, "
-                "or omit it entirely. For jobs using the wandb optimization engine (wandb/sweep-jobs/job-wandb-sweep-scheduler) "
-                "set the method in the sweep config under scheduler.settings.method "
-            )
-            settings["method"] = method
-
-        if settings.get("method"):
-            # assume wandb/sweep-jobs/job-wandb-sweep-scheduler, and user is using this right
-            sweep_config["method"] = settings["method"]
-
-    else:  # Resuming an existing sweep
-        found = api.sweep(resume_id, "{}", entity=entity, project=project)
-        if not found:
-            wandb.termerror(f"Could not find sweep {entity}/{project}/{resume_id}")
-            return
-
-        if found.get("state") == "RUNNING":
-            wandb.termerror(
-                f"Cannot resume sweep {entity}/{project}/{resume_id}, it is already running"
-            )
-            return
-
-        sweep_obj_id = found["id"]
-        sweep_config = yaml.safe_load(found["config"])
-        wandb.termlog(f"Resuming from existing sweep {entity}/{project}/{resume_id}")
-        if len(parsed_user_config.keys()) > 0:
-            wandb.termwarn(
-                "Sweep parameters loaded from resumed sweep, ignoring provided config"
-            )
-
-        prev_scheduler = json.loads(found.get("scheduler") or "{}")
-        run_spec = json.loads(prev_scheduler.get("run_spec", "{}"))
-        if (
-            scheduler_job
-            and run_spec.get("job")
-            and run_spec.get("job") != scheduler_job
-        ):
-            wandb.termerror(
-                f"Resuming a launch sweep with a different scheduler job is not supported. Job loaded from sweep: {run_spec.get('job')}, job in config: {scheduler_job}"
-            )
-            return
-
-        prev_scheduler_args, prev_settings = sweep_utils.get_previous_args(run_spec)
-        # Passed in scheduler_args and settings override previous
-        scheduler_args.update(prev_scheduler_args)
-        settings.update(prev_settings)
-    if not queue:
-        wandb.termerror(
-            "Launch-sweeps require setting a 'queue', use --queue option or a 'queue' key in the 'launch' section in the config"
-        )
-        return
-
-    # validate training job existence
-    if not sweep_utils.check_job_exists(PublicApi(), sweep_config.get("job")):
-        return False
-
-    # validate scheduler job existence, if present
-    if not sweep_utils.check_job_exists(PublicApi(), scheduler_job):
-        return False
-
-    entrypoint = Scheduler.ENTRYPOINT if not scheduler_job else None
-    args = sweep_utils.construct_scheduler_args(
-        return_job=scheduler_job is not None,
-        sweep_config=sweep_config,
-        queue=queue,
-        project=project,
-        author=author,
-    )
-    if not args:
-        return
-
-    # set name of scheduler
-    name = scheduler_args.get("name") or "scheduler.WANDB_SWEEP_ID"
-    if scheduler_args.get("name"):
-        settings["name"] = name
-
-    # Set run overrides for the Scheduler
-    overrides = {"run_config": {}}
-    if launch_args:
-        overrides["run_config"]["launch"] = launch_args
-    if scheduler_args:
-        overrides["run_config"]["scheduler"] = scheduler_args
-    if settings:
-        overrides["run_config"]["settings"] = settings
-
-    if scheduler_job:
-        overrides["run_config"]["sweep_args"] = args
-    else:
-        overrides["args"] = args
-
-<<<<<<< HEAD
-=======
-    # set name of scheduler
-    prefix = "sweep" if scheduler_job else "wandb"
-    name = f"{prefix}-scheduler-WANDB_SWEEP_ID"
-    if scheduler_args.get("name"):
-        name = scheduler_args["name"]
-
-    # configure scheduler job resource
-    resource = scheduler_args.get("resource")
-    if resource:
-        if resource == "local-process" and scheduler_job:
-            wandb.termerror(
-                "Scheduler jobs cannot be run with the 'local-process' resource"
-            )
-            return
-        if resource == "local-process" and scheduler_args.get("docker_image"):
-            wandb.termerror(
-                "Scheduler jobs cannot be run with the 'local-process' resource and a docker image"
-            )
-            return
-    else:  # no resource set, default local-process if not scheduler job, else container
-        resource = "local-process" if not scheduler_job else "local-container"
-
->>>>>>> 34cb54e2
-    # Launch job spec for the Scheduler
-    launch_scheduler_spec = launch_utils.construct_launch_spec(
-        uri=Scheduler.PLACEHOLDER_URI,
-        api=api,
-        name=name,
-        project=project,
-        entity=entity,
-        docker_image=scheduler_args.get("docker_image"),
-        resource=resource,
-        entry_point=entrypoint,
-        resource_args=scheduler_args.get("resource_args", {}),
-        repository=launch_args.get("registry", {}).get("url", None),
-        job=scheduler_job,
-        version=None,
-        launch_config={"overrides": overrides},
-        run_id="WANDB_SWEEP_ID",  # scheduler inits run with sweep_id=run_id
-        author=None,  # author gets passed into scheduler override args
-    )
-    launch_scheduler_with_queue = json.dumps(
-        {
-            "queue": queue,
-            "run_queue_project": launch_utils.LAUNCH_DEFAULT_PROJECT,
-            "run_spec": json.dumps(launch_scheduler_spec),
-        }
-    )
-
-    sweep_id, warnings = api.upsert_sweep(
-        sweep_config,
-        project=project,
-        entity=entity,
-        obj_id=sweep_obj_id,  # if resuming
-        launch_scheduler=launch_scheduler_with_queue,
-        state="PENDING",
-    )
-    sweep_utils.handle_sweep_config_violations(warnings)
-    # Log nicely formatted sweep information
-    styled_id = click.style(sweep_id, fg="yellow")
-    wandb.termlog(f"{'Resumed' if resume_id else 'Created'} sweep with ID: {styled_id}")
+    
+    sweep_id = _launch_sweep(entity=entity, project=project, queue=queue, resume_id=resume_id, parsed_user_config=parsed_user_config)
     sweep_url = wandb_sdk.wandb_sweep._get_sweep_url(api, sweep_id)
     if sweep_url:
         styled_url = click.style(sweep_url, underline=True, fg="blue")
