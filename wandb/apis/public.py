--- conflicted
+++ resolved
@@ -4760,19 +4760,8 @@
             variable_values={
                 "artifactID": self.id,
                 "description": self.description,
-<<<<<<< HEAD
                 "metadata": json_dumps_safer(self.metadata),
-                "aliases": [
-                    {
-                        "artifactCollectionName": self._sequence_name,
-                        "alias": alias,
-                    }
-                    for alias in self._aliases
-                ],
-=======
-                "metadata": json.dumps(util.make_safe_for_json(self.metadata)),
                 "aliases": aliases,
->>>>>>> 915108d9
             },
         )
         # Save locally modified aliases
