"""Defines wandb.init() and associated classes and methods.

`wandb.init()` indicates the beginning of a new run. In an ML training pipeline,
you could add `wandb.init()` to the beginning of your training script as well as
your evaluation script, and each step would be tracked as a run in W&B.

For more on using `wandb.init()`, including code snippets, check out our
[guide and FAQs](https://docs.wandb.ai/guides/track/launch).
"""
import copy
import logging
import os
import platform
import sys
import tempfile
import traceback
from typing import Any, Dict, Optional, Sequence, Union

import shortuuid  # type: ignore
import wandb
from wandb import trigger
from wandb.errors import UsageError
from wandb.integration import sagemaker
from wandb.integration.magic import magic_install
from wandb.util import _is_artifact, _is_artifact_string, sentry_exc

from . import wandb_login, wandb_setup
from .backend.backend import Backend
from .lib import filesystem, ipython, module, reporting, telemetry
from .lib import RunDisabled, SummaryDisabled
from .lib.deprecate import deprecate, Deprecated
from .lib.printer import get_printer
from .lib.proto_util import message_to_dict
from .lib.wburls import wburls
from .wandb_helper import parse_config
from .wandb_run import Run, TeardownHook, TeardownStage
from .wandb_settings import Settings, Source


logger = None  # logger configured during wandb.init()


def _set_logger(log_object):
    """Configure module logger."""
    global logger
    logger = log_object


def online_status(*args, **kwargs):
    pass


def _huggingface_version():
    if "transformers" in sys.modules:
        trans = wandb.util.get_module("transformers")
        if hasattr(trans, "__version__"):
            return trans.__version__
    return None


def _maybe_mp_process(backend: Backend) -> bool:
    parent_process = getattr(
        backend._multiprocessing, "parent_process", None
    )  # New in version 3.8.
    if parent_process:
        return parent_process() is not None
    process = backend._multiprocessing.current_process()
    if process.name == "MainProcess":
        return False
    if process.name.startswith("Process-"):
        return True
    return False


class _WandbInit:
    _init_telemetry_obj: telemetry.TelemetryRecord

    def __init__(self):
        self.kwargs = None
        self.settings = None
        self.sweep_config = None
        self.config = None
        self.run = None
        self.backend = None

        self._teardown_hooks = []
        self._wl = None
        self._reporter = None
        self.notebook = None
        self.printer = None

        self._init_telemetry_obj = telemetry.TelemetryRecord()

        self.deprecated_features_used: Dict[str, str] = dict()

    def setup(self, kwargs) -> None:  # noqa: C901
        """Completes setup for `wandb.init()`.

        This includes parsing all arguments, applying them with settings and enabling logging.
        """
        self.kwargs = kwargs

        # if the user ran, for example, `wandb.login(`) before `wandb.init()`,
        # the singleton will already be set up and so if e.g. env vars are set
        # in between, they will be ignored, which we need to inform the user about.
        singleton = wandb_setup._WandbSetup._instance
        if singleton is not None:
            self.printer = get_printer(singleton._settings._jupyter)
            exclude_env_vars = {"WANDB_SERVICE", "WANDB_KUBEFLOW_URL"}
            # check if environment variables have changed
            singleton_env = {
                k: v
                for k, v in singleton._environ.items()
                if k.startswith("WANDB_") and k not in exclude_env_vars
            }
            os_env = {
                k: v
                for k, v in os.environ.items()
                if k.startswith("WANDB_") and k not in exclude_env_vars
            }
            if set(singleton_env.keys()) != set(os_env.keys()) or set(
                singleton_env.values()
            ) != set(os_env.values()):
                line = (
                    "Changes to your `wandb` environment variables will be ignored "
                    "because your `wandb` session has already started. "
                    "For more information on how to modify your settings with "
                    "`wandb.init()` arguments, please refer to "
                    f"{self.printer.link(wburls.get('wandb_init'), 'the W&B docs')}."
                )
                self.printer.display(line, status="warn")

        self._wl = wandb_setup.setup()
        # Make sure we have a logger setup (might be an early logger)
        _set_logger(self._wl._get_logger())

        # Start with settings from wandb library singleton
        settings: Settings = self._wl.settings.copy()
        settings_param = kwargs.pop("settings", None)
        if settings_param is not None and isinstance(settings_param, (Settings, dict)):
            settings.update(settings_param, source=Source.INIT)

        self._reporter = reporting.setup_reporter(settings=settings)

        sagemaker_config: Dict = (
            dict() if settings.sagemaker_disable else sagemaker.parse_sm_config()
        )
        if sagemaker_config:
            sagemaker_api_key = sagemaker_config.get("wandb_api_key", None)
            sagemaker_run, sagemaker_env = sagemaker.parse_sm_resources()
            if sagemaker_env:
                if sagemaker_api_key:
                    sagemaker_env["WANDB_API_KEY"] = sagemaker_api_key
                settings._apply_env_vars(sagemaker_env)
                wandb.setup(settings=settings)
            settings.update(sagemaker_run, source=Source.SETUP)
            with telemetry.context(obj=self._init_telemetry_obj) as tel:
                tel.feature.sagemaker = True

        with telemetry.context(obj=self._init_telemetry_obj) as tel:
            if kwargs.get("config"):
                tel.feature.set_init_config = True
            if kwargs.get("name"):
                tel.feature.set_init_name = True
            if kwargs.get("id"):
                tel.feature.set_init_id = True
            if kwargs.get("tags"):
                tel.feature.set_init_tags = True

        # Remove parameters that are not part of settings
        init_config = kwargs.pop("config", None) or dict()

        # todo: remove this once officially deprecated
        deprecated_kwargs = {
            "config_include_keys": (
                "Use `config=wandb.helper.parse_config(config_object, include=('key',))` instead."
            ),
            "config_exclude_keys": (
                "Use `config=wandb.helper.parse_config(config_object, exclude=('key',))` instead."
            ),
        }
        for deprecated_kwarg, msg in deprecated_kwargs.items():
            if kwargs.get(deprecated_kwarg):
                self.deprecated_features_used[deprecated_kwarg] = msg

        init_config = parse_config(
            init_config,
            include=kwargs.pop("config_include_keys", None),
            exclude=kwargs.pop("config_exclude_keys", None),
        )

        # merge config with sweep or sagemaker (or config file)
        self.sweep_config = self._wl._sweep_config or dict()
        self.config = dict()
        self.init_artifact_config = dict()
        for config_data in sagemaker_config, self._wl._config, init_config:
            if not config_data:
                continue
            # split out artifacts, since when inserted into
            # config they will trigger use_artifact
            # but the run is not yet upserted
            for k, v in config_data.items():
                if _is_artifact(v) or _is_artifact_string(v):
                    self.init_artifact_config[k] = v
                else:
                    self.config.setdefault(k, v)

        monitor_gym = kwargs.pop("monitor_gym", None)
        if monitor_gym and len(wandb.patched["gym"]) == 0:
            wandb.gym.monitor()

        if wandb.patched["tensorboard"]:
            with telemetry.context(obj=self._init_telemetry_obj) as tel:
                tel.feature.tensorboard_patch = True

        tensorboard = kwargs.pop("tensorboard", None)
        sync_tensorboard = kwargs.pop("sync_tensorboard", None)
        if tensorboard or sync_tensorboard and len(wandb.patched["tensorboard"]) == 0:
            wandb.tensorboard.patch()
            with telemetry.context(obj=self._init_telemetry_obj) as tel:
                tel.feature.tensorboard_sync = True

        magic = kwargs.get("magic")
        if magic not in (None, False):
            magic_install(kwargs)

        # handle login related parameters as these are applied to global state
        init_settings = {
            key: kwargs[key]
            for key in ["anonymous", "force", "mode", "resume"]
            if kwargs.get(key) is not None
        }
        if init_settings:
            settings.update(init_settings, source=Source.INIT)

        if not settings._offline and not settings._noop:
            wandb_login._login(
                anonymous=kwargs.pop("anonymous", None),
                force=kwargs.pop("force", None),
                _disable_warning=True,
                _silent=settings.quiet or settings.silent,
                _entity=kwargs.get("entity") or settings.entity,
            )

        # apply updated global state after login was handled
        settings._apply_settings(wandb.setup().settings)

        # get status of code saving before applying user settings
        save_code_pre_user_settings = settings.save_code

        settings._apply_init(kwargs)
        if not settings._offline and not settings._noop:
            user_settings = self._wl._load_user_settings()
            settings._apply_user(user_settings)

        # ensure that user settings don't set saving to true
        # if user explicitly set these to false in UI
        if save_code_pre_user_settings is False:
            settings.update({"save_code": False}, source=Source.INIT)

        # TODO(jhr): should this be moved? probably.
        settings._set_run_start_time(source=Source.INIT)

        if not settings._noop:
            self._log_setup(settings)

            if settings._jupyter:
                self._jupyter_setup(settings)

        self.settings = settings
        # self.settings.freeze()

    def teardown(self):
        # TODO: currently this is only called on failed wandb.init attempts
        # normally this happens on the run object
        logger.info("tearing down wandb.init")
        for hook in self._teardown_hooks:
            hook.call()

    def _enable_logging(self, log_fname, run_id=None):
        """Enables logging to the global debug log.

        This adds a run_id to the log, in case of multiple processes on the same machine.
        Currently, there is no way to disable logging after it's enabled.
        """
        handler = logging.FileHandler(log_fname)
        handler.setLevel(logging.INFO)

        class WBFilter(logging.Filter):
            def filter(self, record):
                record.run_id = run_id
                return True

        if run_id:
            formatter = logging.Formatter(
                "%(asctime)s %(levelname)-7s %(threadName)-10s:%(process)d "
                "[%(run_id)s:%(filename)s:%(funcName)s():%(lineno)s] %(message)s"
            )
        else:
            formatter = logging.Formatter(
                "%(asctime)s %(levelname)-7s %(threadName)-10s:%(process)d "
                "[%(filename)s:%(funcName)s():%(lineno)s] %(message)s"
            )

        handler.setFormatter(formatter)
        if run_id:
            handler.addFilter(WBFilter())
        logger.propagate = False
        logger.addHandler(handler)
        # TODO: make me configurable
        logger.setLevel(logging.DEBUG)
        self._teardown_hooks.append(
            TeardownHook(
                lambda: (handler.close(), logger.removeHandler(handler)),
                TeardownStage.LATE,
            )
        )

    def _safe_symlink(self, base, target, name, delete=False):
        # TODO(jhr): do this with relpaths, but i cant figure it out on no sleep
        if not hasattr(os, "symlink"):
            return

        pid = os.getpid()
        tmp_name = os.path.join(base, "%s.%d" % (name, pid))

        if delete:
            try:
                os.remove(os.path.join(base, name))
            except OSError:
                pass
        target = os.path.relpath(target, base)
        try:
            os.symlink(target, tmp_name)
            os.rename(tmp_name, os.path.join(base, name))
        except OSError:
            pass

    def _pause_backend(self):
        if self.backend is not None:
            logger.info("pausing backend")
            # Attempt to save the code on every execution
            if self.notebook.save_ipynb():
                res = self.run.log_code(root=None)
                logger.info("saved code: %s", res)
            self.backend.interface.publish_pause()

    def _resume_backend(self):
        if self.backend is not None:
            logger.info("resuming backend")
            self.backend.interface.publish_resume()

    def _jupyter_teardown(self):
        """Teardown hooks and display saving, called with wandb.finish."""
        ipython = self.notebook.shell
        self.notebook.save_history()
        if self.notebook.save_ipynb():
            res = self.run.log_code(root=None)
            logger.info("saved code and history: %s", res)
        logger.info("cleaning up jupyter logic")
        # because of how we bind our methods we manually find them to unregister
        for hook in ipython.events.callbacks["pre_run_cell"]:
            if "_resume_backend" in hook.__name__:
                ipython.events.unregister("pre_run_cell", hook)
        for hook in ipython.events.callbacks["post_run_cell"]:
            if "_pause_backend" in hook.__name__:
                ipython.events.unregister("post_run_cell", hook)
        ipython.display_pub.publish = ipython.display_pub._orig_publish
        del ipython.display_pub._orig_publish

    def _jupyter_setup(self, settings):
        """Add hooks, and session history saving."""
        self.notebook = wandb.jupyter.Notebook(settings)
        ipython = self.notebook.shell

        # Monkey patch ipython publish to capture displayed outputs
        if not hasattr(ipython.display_pub, "_orig_publish"):
            logger.info("configuring jupyter hooks %s", self)
            ipython.display_pub._orig_publish = ipython.display_pub.publish
            # Registering resume and pause hooks

            ipython.events.register("pre_run_cell", self._resume_backend)
            ipython.events.register("post_run_cell", self._pause_backend)
            self._teardown_hooks.append(
                TeardownHook(self._jupyter_teardown, TeardownStage.EARLY)
            )

        def publish(data, metadata=None, **kwargs):
            ipython.display_pub._orig_publish(data, metadata=metadata, **kwargs)
            self.notebook.save_display(
                ipython.execution_count, {"data": data, "metadata": metadata}
            )

        ipython.display_pub.publish = publish

    def _log_setup(self, settings):
        """Sets up logging from settings."""
        filesystem._safe_makedirs(os.path.dirname(settings.log_user))
        filesystem._safe_makedirs(os.path.dirname(settings.log_internal))
        filesystem._safe_makedirs(os.path.dirname(settings.sync_file))
        filesystem._safe_makedirs(settings.files_dir)
        filesystem._safe_makedirs(settings._tmp_code_dir)

        if settings.symlink:
            self._safe_symlink(
                os.path.dirname(settings.sync_symlink_latest),
                os.path.dirname(settings.sync_file),
                os.path.basename(settings.sync_symlink_latest),
                delete=True,
            )
            self._safe_symlink(
                os.path.dirname(settings.log_symlink_user),
                settings.log_user,
                os.path.basename(settings.log_symlink_user),
                delete=True,
            )
            self._safe_symlink(
                os.path.dirname(settings.log_symlink_internal),
                settings.log_internal,
                os.path.basename(settings.log_symlink_internal),
                delete=True,
            )

        _set_logger(logging.getLogger("wandb"))
        self._enable_logging(settings.log_user)

        self._wl._early_logger_flush(logger)
        logger.info(f"Logging user logs to {settings.log_user}")
        logger.info(f"Logging internal logs to {settings.log_internal}")

    def _make_run_disabled(self) -> RunDisabled:
        drun = RunDisabled()
        drun.config = wandb.wandb_sdk.wandb_config.Config()
        drun.config.update(self.sweep_config)
        drun.config.update(self.config)
        drun.summary = SummaryDisabled()
        drun.log = lambda data, *_, **__: drun.summary.update(data)
        drun.finish = lambda *_, **__: module.unset_globals()
        drun.step = 0
        drun.resumed = False
        drun.disabled = True
        drun.id = shortuuid.uuid()
        drun.name = "dummy-" + drun.id
        drun.dir = tempfile.gettempdir()
        module.set_global(
            run=drun,
            config=drun.config,
            log=drun.log,
            summary=drun.summary,
            save=drun.save,
            use_artifact=drun.use_artifact,
            log_artifact=drun.log_artifact,
            define_metric=drun.define_metric,
            plot_table=drun.plot_table,
            alert=drun.alert,
        )
        return drun

    def init(self) -> Union[Run, RunDisabled, None]:  # noqa: C901
        if logger is None:
            raise RuntimeError("Logger not initialized")
        logger.info("calling init triggers")
        trigger.call("on_init", **self.kwargs)

        logger.info(
            f"wandb.init called with sweep_config: {self.sweep_config}\nconfig: {self.config}"
        )
        if self.settings._noop:
            return self._make_run_disabled()
        if self.settings.reinit or (
            self.settings._jupyter and self.settings.reinit is not False
        ):
            if len(self._wl._global_run_stack) > 0:
                if len(self._wl._global_run_stack) > 1:
                    wandb.termwarn(
                        "If you want to track multiple runs concurrently in wandb, "
                        "you should use multi-processing not threads"  # noqa: E501
                    )

                last_id = self._wl._global_run_stack[-1]._run_id
                logger.info(
                    f"re-initializing run, found existing run on stack: {last_id}"
                )
                jupyter = (
                    self.settings._jupyter
                    and not self.settings.silent
                    and ipython.in_jupyter()
                )
                if jupyter:
                    ipython.display_html(
                        f"Finishing last run (ID:{last_id}) before initializing another..."
                    )

                self._wl._global_run_stack[-1].finish()

                if jupyter:
                    ipython.display_html(
                        f"Successfully finished last run (ID:{last_id}). Initializing new run:<br/>"
                    )
        elif isinstance(wandb.run, Run):
            allow_return_run = True
            manager = self._wl._get_manager()
            if manager:
                current_pid = os.getpid()
                if current_pid != wandb.run._init_pid:
                    # We shouldn't return a stale global run if we are in a new pid
                    allow_return_run = False

            if allow_return_run:
                logger.info("wandb.init() called when a run is still active")
                with telemetry.context() as tel:
                    tel.feature.init_return_run = True
                return wandb.run

        logger.info("starting backend")

        manager = self._wl._get_manager()
        if manager:
            logger.info("setting up manager")
            manager._inform_init(settings=self.settings, run_id=self.settings.run_id)

        backend = Backend(settings=self.settings, manager=manager)
        backend.ensure_launched()
        backend.server_connect()
        logger.info("backend started and connected")
        # Make sure we are logged in
        # wandb_login._login(_backend=backend, _settings=self.settings)

        # resuming needs access to the server, check server_status()?

        run = Run(config=self.config, settings=self.settings)

        # probe the active start method
        active_start_method: Optional[str] = None
        if self.settings.start_method == "thread":
            active_start_method = self.settings.start_method
        else:
            active_start_method = getattr(
                backend._multiprocessing, "get_start_method", lambda: None
            )()

        # Populate initial telemetry
        with telemetry.context(run=run, obj=self._init_telemetry_obj) as tel:
            tel.cli_version = wandb.__version__
            tel.python_version = platform.python_version()
            hf_version = _huggingface_version()
            if hf_version:
                tel.huggingface_version = hf_version
            if self.settings._jupyter:
                tel.env.jupyter = True
            if self.settings._kaggle:
                tel.env.kaggle = True
            if self.settings._windows:
                tel.env.windows = True
            run._telemetry_imports(tel.imports_init)

            if self.settings.launch:
                tel.feature.launch = True

            if active_start_method == "spawn":
                tel.env.start_spawn = True
            elif active_start_method == "fork":
                tel.env.start_fork = True
            elif active_start_method == "forkserver":
                tel.env.start_forkserver = True
            elif active_start_method == "thread":
                tel.env.start_thread = True

            if manager:
                tel.feature.service = True

            tel.env.maybe_mp = _maybe_mp_process(backend)

            # todo: detected issues with settings.
            if self.settings.__dict__["_Settings__preprocessing_warnings"]:
                tel.issues.settings__preprocessing_warnings = True
            if self.settings.__dict__["_Settings__validation_warnings"]:
                tel.issues.settings__validation_warnings = True
            if self.settings.__dict__["_Settings__unexpected_args"]:
                tel.issues.settings__unexpected_args = True

        if not self.settings.label_disable:
            if self.notebook:
                run._label_probe_notebook(self.notebook)
            else:
                run._label_probe_main()

        for deprecated_feature, msg in self.deprecated_features_used.items():
            warning_message = f"`{deprecated_feature}` is deprecated. {msg}"
            deprecate(
                field_name=getattr(Deprecated, "init__" + deprecated_feature),
                warning_message=warning_message,
                run=run,
            )

        logger.info("updated telemetry")

        run._set_library(self._wl)
        run._set_backend(backend)
        run._set_reporter(self._reporter)
        run._set_teardown_hooks(self._teardown_hooks)
        # TODO: pass mode to backend
        # run_synced = None

        backend._hack_set_run(run)
        assert backend.interface
        backend.interface.publish_header()

        # Using GitRepo() blocks & can be slow, depending on user's current git setup.
        # We don't want to block run initialization/start request, so populate run's git
        # info beforehand.
        if not self.settings.disable_git:
            run._populate_git_info()

        if self.settings._offline:
            with telemetry.context(run=run) as tel:
                tel.feature.offline = True
            run_proto = backend.interface._make_run(run)
            backend.interface._publish_run(run_proto)
            run._set_run_obj_offline(run_proto)
            if self.settings.resume:
                wandb.termwarn(
                    "`resume` will be ignored since W&B syncing is set to `offline`. "
                    f"Starting a new run with run id {run.id}."
                )
        else:
            logger.info(
                f"communicating run to backend with {self.settings.init_timeout} second timeout"
            )
            run_result = backend.interface.communicate_run(
                run, timeout=self.settings.init_timeout
            )

            error_message: Optional[str] = None
            if not run_result:
                logger.error("backend process timed out")
                error_message = "Error communicating with wandb process"
                if active_start_method != "fork":
                    error_message += "\ntry: wandb.init(settings=wandb.Settings(start_method='fork'))"
                    error_message += "\nor:  wandb.init(settings=wandb.Settings(start_method='thread'))"
                    error_message += (
                        f"\nFor more info see: {wburls.get('doc_start_err')}"
                    )
            elif run_result.error:
                error_message = run_result.error.message
            if error_message:
                logger.error(f"encountered error: {error_message}")
                if not manager:
                    # Shutdown the backend and get rid of the logger
                    # we don't need to do console cleanup at this point
                    backend.cleanup()
                    self.teardown()
                raise UsageError(error_message)
            assert run_result and run_result.run
            if run_result.run.resumed:
                logger.info("run resumed")
                with telemetry.context(run=run) as tel:
                    tel.feature.resumed = True
            run._set_run_obj(run_result.run)
            run._on_init()

        logger.info("starting run threads in backend")
        # initiate run (stats and metadata probing)
        run_obj = run._run_obj or run._run_obj_offline

        self.settings._apply_run_start(message_to_dict(run_obj))
        run._update_settings(self.settings)
        if manager:
            manager._inform_start(settings=self.settings, run_id=self.settings.run_id)

        assert backend.interface
        assert run_obj
        _ = backend.interface.communicate_run_start(run_obj)

        self._wl._global_run_stack.append(run)
        self.run = run

        # put artifacts in run config here
        # since doing so earlier will cause an error
        # as the run is not upserted
        run._populate_sweep_or_launch_config(self.sweep_config)
        for k, v in self.init_artifact_config.items():
            run.config.update({k: v}, allow_val_change=True)

        self.backend = backend
        self._reporter.set_context(run=run)
        run._on_start()
        logger.info("run started, returning control to user process")
        return run


def getcaller():
    # py2 doesnt have stack_info
    # src, line, func, stack = logger.findCaller(stack_info=True)
    src, line, func = logger.findCaller()[:3]
    print("Problem at:", src, line, func)


def _attach(
    attach_id: Optional[str] = None,
    run_id: Optional[str] = None,
    *,
    run: Optional["Run"] = None,
) -> Union[Run, RunDisabled, None]:
    """Attach to a run currently executing in another process/thread.

    Arguments:
        attach_id: (str, optional) The id of the run or an attach identifier
            that maps to a run.
        run_id: (str, optional) The id of the run to attach to.
        run: (Run, optional) The run instance to attach
    """
    attach_id = attach_id or run_id
    if not ((attach_id is None) ^ (run is None)):
        raise UsageError("Either (`attach_id` or `run_id`) or `run` must be specified")

    attach_id = attach_id or run._attach_id

    if attach_id is None:
        raise UsageError(
            "Either `attach_id` or `run_id` must be specified or `run` must have `_attach_id`"
        )
    wandb._assert_is_user_process()

    _wl = wandb_setup._setup()

    _set_logger(_wl._get_logger())
    if logger is None:
        raise UsageError("logger is not initialized")

    manager = _wl._get_manager()
    if manager:
        response = manager._inform_attach(attach_id=attach_id)

    settings: Settings = copy.copy(_wl._settings)
    settings.update(
        {
            "run_id": attach_id,
            "_start_time": response["_start_time"],
            "_start_datetime": response["_start_datetime"],
        },
        source=Source.INIT,
    )

    # TODO: consolidate this codepath with wandb.init()
    backend = Backend(settings=settings, manager=manager)
    backend.ensure_launched()
    backend.server_connect()
    logger.info("attach backend started and connected")

    if run is None:
        run = Run(settings=settings)
    else:
        run._init(settings=settings)
    run._set_library(_wl)
    run._set_backend(backend)
    backend._hack_set_run(run)
    assert backend.interface

    resp = backend.interface.communicate_attach(attach_id)
    if not resp:
        raise UsageError("problem")
    if resp and resp.error and resp.error.message:
        raise UsageError(f"bad: {resp.error.message}")
    run._set_run_obj(resp.run)
    run._on_attach()
    return run


def init(
    job_type: Optional[str] = None,
    dir=None,
    config: Union[Dict, str, None] = None,
    project: Optional[str] = None,
    entity: Optional[str] = None,
    reinit: bool = None,
    tags: Optional[Sequence] = None,
    group: Optional[str] = None,
    name: Optional[str] = None,
    notes: Optional[str] = None,
    magic: Union[dict, str, bool] = None,
    config_exclude_keys=None,
    config_include_keys=None,
    anonymous: Optional[str] = None,
    mode: Optional[str] = None,
    allow_val_change: Optional[bool] = None,
    resume: Optional[Union[bool, str]] = None,
    force: Optional[bool] = None,
    tensorboard=None,  # alias for sync_tensorboard
    sync_tensorboard=None,
    monitor_gym=None,
    save_code=None,
    id=None,
    settings: Union[Settings, Dict[str, Any], None] = None,
) -> Union[Run, RunDisabled, None]:
    """Starts a new run to track and log to W&B.

    In an ML training pipeline, you could add `wandb.init()`
    to the beginning of your training script as well as your evaluation
    script, and each piece would be tracked as a run in W&B.

    `wandb.init()` spawns a new background process to log data to a run, and it
    also syncs data to wandb.ai by default so you can see live visualizations.

    Call `wandb.init()` to start a run before logging data with `wandb.log()`:
    <!--yeadoc-test:init-method-log-->
    ```python
    import wandb

    wandb.init()
    # ... calculate metrics, generate media
    wandb.log({"accuracy": 0.9})
    ```

    `wandb.init()` returns a run object, and you can also access the run object
    via `wandb.run`:
    <!--yeadoc-test:init-and-assert-global-->
    ```python
    import wandb

    run = wandb.init()

    assert run is wandb.run
    ```

    At the end of your script, we will automatically call `wandb.finish` to
    finalize and cleanup the run. However, if you call `wandb.init` from a
    child process, you must explicitly call `wandb.finish` at the end of the
    child process.

    For more on using `wandb.init()`, including detailed examples, check out our
    [guide and FAQs](https://docs.wandb.ai/guides/track/launch).

    Arguments:
        project: (str, optional) The name of the project where you're sending
            the new run. If the project is not specified, the run is put in an
            "Uncategorized" project.
        entity: (str, optional) An entity is a username or team name where
            you're sending runs. This entity must exist before you can send runs
            there, so make sure to create your account or team in the UI before
            starting to log runs.
            If you don't specify an entity, the run will be sent to your default
            entity, which is usually your username. Change your default entity
            in [your settings](https://wandb.ai/settings) under "default location
            to create new projects".
        config: (dict, argparse, absl.flags, str, optional)
            This sets `wandb.config`, a dictionary-like object for saving inputs
            to your job, like hyperparameters for a model or settings for a data
            preprocessing job. The config will show up in a table in the UI that
            you can use to group, filter, and sort runs. Keys should not contain
            `.` in their names, and values should be under 10 MB.
            If dict, argparse or absl.flags: will load the key value pairs into
                the `wandb.config` object.
            If str: will look for a yaml file by that name, and load config from
                that file into the `wandb.config` object.
        save_code: (bool, optional) Turn this on to save the main script or
            notebook to W&B. This is valuable for improving experiment
            reproducibility and to diff code across experiments in the UI. By
            default this is off, but you can flip the default behavior to on
            in [your settings page](https://wandb.ai/settings).
        group: (str, optional) Specify a group to organize individual runs into
            a larger experiment. For example, you might be doing cross
            validation, or you might have multiple jobs that train and evaluate
            a model against different test sets. Group gives you a way to
            organize runs together into a larger whole, and you can toggle this
            on and off in the UI. For more details, see our
            [guide to grouping runs](https://docs.wandb.com/library/grouping).
        job_type: (str, optional) Specify the type of run, which is useful when
            you're grouping runs together into larger experiments using group.
            For example, you might have multiple jobs in a group, with job types
            like train and eval. Setting this makes it easy to filter and group
            similar runs together in the UI so you can compare apples to apples.
        tags: (list, optional) A list of strings, which will populate the list
            of tags on this run in the UI. Tags are useful for organizing runs
            together, or applying temporary labels like "baseline" or
            "production". It's easy to add and remove tags in the UI, or filter
            down to just runs with a specific tag.
        name: (str, optional) A short display name for this run, which is how
            you'll identify this run in the UI. By default, we generate a random
            two-word name that lets you easily cross-reference runs from the
            table to charts. Keeping these run names short makes the chart
            legends and tables easier to read. If you're looking for a place to
            save your hyperparameters, we recommend saving those in config.
        notes: (str, optional) A longer description of the run, like a `-m` commit
            message in git. This helps you remember what you were doing when you
            ran this run.
        dir: (str, optional) An absolute path to a directory where metadata will
            be stored. When you call `download()` on an artifact, this is the
            directory where downloaded files will be saved. By default, this is
            the `./wandb` directory.
        resume: (bool, str, optional) Sets the resuming behavior. Options:
            `"allow"`, `"must"`, `"never"`, `"auto"` or `None`. Defaults to `None`.
            Cases:
            - `None` (default): If the new run has the same ID as a previous run,
                this run overwrites that data.
            - `"auto"` (or `True`): if the previous run on this machine crashed,
                automatically resume it. Otherwise, start a new run.
            - `"allow"`: if id is set with `init(id="UNIQUE_ID")` or
                `WANDB_RUN_ID="UNIQUE_ID"` and it is identical to a previous run,
                wandb will automatically resume the run with that id. Otherwise,
                wandb will start a new run.
            - `"never"`: if id is set with `init(id="UNIQUE_ID")` or
                `WANDB_RUN_ID="UNIQUE_ID"` and it is identical to a previous run,
                wandb will crash.
            - `"must"`: if id is set with `init(id="UNIQUE_ID")` or
                `WANDB_RUN_ID="UNIQUE_ID"` and it is identical to a previous run,
                wandb will automatically resume the run with the id. Otherwise
                wandb will crash.
            See [our guide to resuming runs](https://docs.wandb.com/library/advanced/resuming)
            for more.
        reinit: (bool, optional) Allow multiple `wandb.init()` calls in the same
            process. (default: `False`)
        magic: (bool, dict, or str, optional) The bool controls whether we try to
            auto-instrument your script, capturing basic details of your run
            without you having to add more wandb code. (default: `False`)
            You can also pass a dict, json string, or yaml filename.
        config_exclude_keys: (list, optional) string keys to exclude from
            `wandb.config`.
        config_include_keys: (list, optional) string keys to include in
            `wandb.config`.
        anonymous: (str, optional) Controls anonymous data logging. Options:
            - `"never"` (default): requires you to link your W&B account before
                tracking the run so you don't accidentally create an anonymous
                run.
            - `"allow"`: lets a logged-in user track runs with their account, but
                lets someone who is running the script without a W&B account see
                the charts in the UI.
            - `"must"`: sends the run to an anonymous account instead of to a
                signed-up user account.
        mode: (str, optional) Can be `"online"`, `"offline"` or `"disabled"`. Defaults to
            online.
        allow_val_change: (bool, optional) Whether to allow config values to
            change after setting the keys once. By default, we throw an exception
            if a config value is overwritten. If you want to track something
            like a varying learning rate at multiple times during training, use
            `wandb.log()` instead. (default: `False` in scripts, `True` in Jupyter)
        force: (bool, optional) If `True`, this crashes the script if a user isn't
            logged in to W&B. If `False`, this will let the script run in offline
            mode if a user isn't logged in to W&B. (default: `False`)
        sync_tensorboard: (bool, optional) Synchronize wandb logs from tensorboard or
            tensorboardX and save the relevant events file. (default: `False`)
        monitor_gym: (bool, optional) Automatically log videos of environment when
            using OpenAI Gym. (default: `False`)
            See [our guide to this integration](https://docs.wandb.com/library/integrations/openai-gym).
        id: (str, optional) A unique ID for this run, used for resuming. It must
            be unique in the project, and if you delete a run you can't reuse
            the ID. Use the name field for a short descriptive name, or config
            for saving hyperparameters to compare across runs. The ID cannot
            contain special characters.
            See [our guide to resuming runs](https://docs.wandb.com/library/resuming).

    Examples:
    ### Set where the run is logged

    You can change where the run is logged, just like changing
    the organization, repository, and branch in git:
    ```python
    import wandb

    user = "geoff"
    project = "capsules"
    display_name = "experiment-2021-10-31"

    wandb.init(entity=user, project=project, name=display_name)
    ```

    ### Add metadata about the run to the config

    Pass a dictionary-style object as the `config` keyword argument to add
    metadata, like hyperparameters, to your run.
    <!--yeadoc-test:init-set-config-->
    ```python
    import wandb

    config = {"lr": 3e-4, "batch_size": 32}
    config.update({"architecture": "resnet", "depth": 34})
    wandb.init(config=config)
    ```

    Raises:
        Exception: if problem.

    Returns:
        A `Run` object.
    """
    wandb._assert_is_user_process()

    if resume is True:
        resume = "auto"  # account for changing resume interface, True and auto should behave the same

    kwargs = dict(locals())
    error_seen = None
    try:
        wi = _WandbInit()
        wi.setup(kwargs)
        try:
            run = wi.init()
        except (KeyboardInterrupt, Exception) as e:
            if not isinstance(e, KeyboardInterrupt):
                sentry_exc(e)
            if not (
                wandb.wandb_agent._is_running() and isinstance(e, KeyboardInterrupt)
            ):
                getcaller()
            assert logger
            if wi.settings.problem == "fatal":
                raise
            if wi.settings.problem == "warn":
                pass
            # TODO(jhr): figure out how to make this RunDummy
            run = None
    except UsageError as e:
        wandb.termerror(str(e), repeat=False)
        raise
    except KeyboardInterrupt as e:
        assert logger
        logger.warning("interrupted", exc_info=e)
        raise e
    except Exception as e:
        error_seen = e
        traceback.print_exc()
        assert logger
        logger.error("error", exc_info=e)
        # Need to build delay into this sentry capture because our exit hooks
        # mess with sentry's ability to send out errors before the program ends.
        sentry_exc(e, delay=True)
        # reraise(*sys.exc_info())
        # six.raise_from(Exception("problem"), e)
    finally:
        if error_seen:
            wandb.termerror("Abnormal program exit")
<<<<<<< HEAD
            six.raise_from(Exception("problem"), error_seen)
=======
            if except_exit:
                os._exit(-1)
            raise Exception("problem") from error_seen
>>>>>>> 306034f4
    return run<|MERGE_RESOLUTION|>--- conflicted
+++ resolved
@@ -1029,11 +1029,5 @@
     finally:
         if error_seen:
             wandb.termerror("Abnormal program exit")
-<<<<<<< HEAD
-            six.raise_from(Exception("problem"), error_seen)
-=======
-            if except_exit:
-                os._exit(-1)
             raise Exception("problem") from error_seen
->>>>>>> 306034f4
     return run