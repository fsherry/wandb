--- conflicted
+++ resolved
@@ -603,10 +603,6 @@
                 with telemetry.context(run=run) as tel:
                     tel.feature.resumed = True
             run._set_run_obj(run_result.run)
-<<<<<<< HEAD
-            logger.info("communicating current version")
-=======
->>>>>>> 9db79c7d
             run._on_init()
 
         logger.info("starting run threads in backend")
