--- conflicted
+++ resolved
@@ -683,14 +683,9 @@
             sweep_name=run.sweep_id or None,
             host=run.host or None,
             program_path=self._settings.program or None,
-<<<<<<< HEAD
-            repo=repo.remote_url,
-            commit=repo.last_commit,
-            runqueue_item_id=run.runqueue_item_id,
-=======
             repo=run.git.remote_url or None,
             commit=run.git.last_commit or None,
->>>>>>> 6e75c9ad
+            runqueue_item_id=run.runqueue_item_id or None,
         )
         self._run = run
         if self._resume_state.get("resumed"):
