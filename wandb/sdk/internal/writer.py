"""Writer thread."""

import logging
from typing import TYPE_CHECKING, Callable, Optional, Set

from wandb.proto import wandb_internal_pb2 as pb

from ..lib import proto_util, tracelog
from . import context, datastore, flow_control
from .settings_static import SettingsStatic

if TYPE_CHECKING:
    from queue import Queue

<<<<<<< HEAD
=======
from . import context, datastore
>>>>>>> f308f49f

logger = logging.getLogger(__name__)


class WriteManager:
<<<<<<< HEAD
    _settings: SettingsStatic
    _record_q: "Queue[pb.Record]"
    _result_q: "Queue[pb.Result]"
    _sender_q: "Queue[pb.Record]"
    _ds: Optional[datastore.DataStore]
    _flow_control: Optional[flow_control.FlowControl]
    _status_report: Optional["pb.StatusReportRequest"]
    _context_keeper: context.ContextKeeper
    _sender_cancel_set: Set[str]
    _record_num: int

    def __init__(
        self,
        settings: SettingsStatic,
        record_q: "Queue[pb.Record]",
        result_q: "Queue[pb.Result]",
        sender_q: "Queue[pb.Record]",
=======
    _context_keeper: context.ContextKeeper

    def __init__(
        self,
        settings,
        record_q,
        result_q,
>>>>>>> f308f49f
        context_keeper: context.ContextKeeper,
    ):
        self._settings = settings
        self._record_q = record_q
        self._result_q = result_q
<<<<<<< HEAD
        self._sender_q = sender_q
        self._context_keeper = context_keeper
        self._sender_cancel_set = set()
=======
        self._context_keeper = context_keeper
>>>>>>> f308f49f
        self._ds = None
        self._flow_control = None
        self._flow_debug = False
        self._flow_debug = True
        self._status_report = None
        self._record_num = 0

    def open(self) -> None:
        self._ds = datastore.DataStore()
        self._ds.open_for_write(self._settings.sync_file)
        # TODO(mempressure): for debug use only, remove this eventually
        debug_kwargs = dict(
            _threshold_bytes_high=1000,
            _threshold_bytes_mid=500,
            _threshold_bytes_low=200,
        )
        kwargs = debug_kwargs if self._flow_debug else {}
        self._flow_control = flow_control.FlowControl(
            settings=self._settings,
            write_record=self._write_record,
            forward_record=self._forward_record,
            send_mark=self._send_mark,
            recover_records=self._recover_records,
            **kwargs,
        )

    def _forward_record(self, record: "pb.Record") -> None:
        self._context_keeper.add_from_record(record)
        tracelog.log_message_queue(record, self._sender_q)
        self._sender_q.put(record)

    def _send_mark(self) -> None:
        record = pb.Record()
        request = pb.Request()
        sender_mark = pb.SenderMarkRequest()
        request.sender_mark.CopyFrom(sender_mark)
        record.request.CopyFrom(request)
        self._forward_record(record)

    def _write_record(self, record: "pb.Record") -> int:
        assert self._ds

        self._record_num += 1
        proto_util._assign_record_num(record, self._record_num)
        # print("WRITE REC", record.num, record)
        ret = self._ds.write(record)
        assert ret is not None

        (_start_offset, end_offset, flush_offset) = ret
        proto_util._assign_end_offset(record, end_offset)
        return end_offset

    def _ensure_flushed(self, offset: int) -> None:
        if self._ds:
            self._ds.ensure_flushed(offset)

    def _recover_records(self, start: int, end: int) -> None:
        record = pb.Record()
        request = pb.Request()
        sender_read = pb.SenderReadRequest(start_offset=start, final_offset=end)
        for cancel_id in self._sender_cancel_set:
            sender_read.cancel_list.append(cancel_id)
        request.sender_read.CopyFrom(sender_read)
        record.request.CopyFrom(request)
        self._ensure_flushed(end)
        self._forward_record(record)

    def _write(self, record: "pb.Record") -> None:
        if not self._ds:
            self.open()
        assert self._flow_control

        if not record.control.local:
            self._write_record(record)

        use_flow_control = self._settings._flow_control and not self._settings._offline
        if use_flow_control:
            self._flow_control.flow(record)
        else:
            if not self._settings._offline or record.control.always_send:
                self._forward_record(record)

    def write(self, record: "pb.Record") -> None:
        record_type = record.WhichOneof("record_type")
        assert record_type
        writer_str = "write_" + record_type
        write_handler: Callable[["pb.Record"], None] = getattr(
            self, writer_str, self._write
        )
        write_handler(record)

    def write_request(self, record: "pb.Record") -> None:
        request_type = record.request.WhichOneof("request_type")
        assert request_type
        write_request_str = "write_request_" + request_type
        write_request_handler: Optional[Callable[["pb.Record"], None]] = getattr(
            self, write_request_str, None
        )
        if write_request_handler:
            return write_request_handler(record)
        self._write(record)

    def write_request_run_status(self, record: "pb.Record") -> None:
        result = proto_util._result_from_record(record)
        if self._status_report:
            result.response.run_status_response.sync_time.CopyFrom(
                self._status_report.sync_time
            )
            send_record_num = self._status_report.record_num
            result.response.run_status_response.sync_items_total = self._record_num
            result.response.run_status_response.sync_items_pending = (
                self._record_num - send_record_num
            )
        # TODO(mempressure): add logic to populate run_status_response
        self._respond_result(result)

    def write_request_status_report(self, record: "pb.Record") -> None:
        self._status_report = record.request.status_report
        self._write(record)

    def write_request_cancel(self, record: "pb.Record") -> None:
        cancel_id = record.request.cancel.cancel_slot
        cancelled = self._context_keeper.cancel(cancel_id)
        if not cancelled:
            self._sender_cancel_set.add(cancel_id)

    def _respond_result(self, result: "pb.Result") -> None:
        tracelog.log_message_queue(result, self._result_q)
        self._result_q.put(result)

    def finish(self) -> None:
        if self._ds:
            self._ds.close()
        if self._flow_control:
            self._flow_control.flush()
        self._context_keeper._debug_print_orphans(print_to_stdout=self._settings._debug)

    def debounce(self) -> None:
        pass<|MERGE_RESOLUTION|>--- conflicted
+++ resolved
@@ -12,16 +12,11 @@
 if TYPE_CHECKING:
     from queue import Queue
 
-<<<<<<< HEAD
-=======
-from . import context, datastore
->>>>>>> f308f49f
 
 logger = logging.getLogger(__name__)
 
 
 class WriteManager:
-<<<<<<< HEAD
     _settings: SettingsStatic
     _record_q: "Queue[pb.Record]"
     _result_q: "Queue[pb.Result]"
@@ -39,27 +34,14 @@
         record_q: "Queue[pb.Record]",
         result_q: "Queue[pb.Result]",
         sender_q: "Queue[pb.Record]",
-=======
-    _context_keeper: context.ContextKeeper
-
-    def __init__(
-        self,
-        settings,
-        record_q,
-        result_q,
->>>>>>> f308f49f
         context_keeper: context.ContextKeeper,
     ):
         self._settings = settings
         self._record_q = record_q
         self._result_q = result_q
-<<<<<<< HEAD
         self._sender_q = sender_q
         self._context_keeper = context_keeper
         self._sender_cancel_set = set()
-=======
-        self._context_keeper = context_keeper
->>>>>>> f308f49f
         self._ds = None
         self._flow_control = None
         self._flow_debug = False
@@ -195,7 +177,7 @@
             self._ds.close()
         if self._flow_control:
             self._flow_control.flush()
-        self._context_keeper._debug_print_orphans(print_to_stdout=self._settings._debug)
+        # self._context_keeper._debug_print_orphans(print_to_stdout=self._settings._debug)
 
     def debounce(self) -> None:
         pass