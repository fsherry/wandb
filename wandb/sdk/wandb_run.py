import _thread as thread
import atexit
import functools
import glob
import json
import logging
import numbers
import os
import re
import sys
import threading
import time
import traceback
import warnings
from collections.abc import Mapping
from dataclasses import dataclass, field
from datetime import datetime, timedelta
from enum import IntEnum
from types import TracebackType
from typing import (
    TYPE_CHECKING,
    Any,
    Callable,
    Dict,
    List,
    NamedTuple,
    Optional,
    Sequence,
    TextIO,
    Tuple,
    Type,
    Union,
)

import requests

import wandb
from wandb import errors, trigger
from wandb._globals import _datatypes_set_callback
from wandb.apis import internal, public
from wandb.apis.internal import Api
from wandb.apis.public import Api as PublicApi
from wandb.proto.wandb_internal_pb2 import (
    MetricRecord,
    PollExitResponse,
    Result,
    RunRecord,
    ServerInfoResponse,
)
<<<<<<< HEAD
=======
from wandb.sdk.internal import job_builder
>>>>>>> 5d9cf59a
from wandb.sdk.lib.import_hooks import (
    register_post_import_hook,
    unregister_post_import_hook,
)
from wandb.sdk.lib.paths import FilePathStr, StrPath
from wandb.util import (
    _is_artifact_object,
    _is_artifact_string,
    _is_artifact_version_weave_dict,
    _is_py_path,
    _resolve_aliases,
    add_import_hook,
    parse_artifact_string,
    to_forward_slash_path,
)
from wandb.viz import CustomChart, Visualize, custom_chart

from . import wandb_artifacts, wandb_config, wandb_metric, wandb_summary
from .data_types._dtypes import TypeRegistry
from .interface.artifacts import Artifact as ArtifactInterface
from .interface.artifacts import ArtifactNotLoggedError
from .interface.interface import GlobStr, InterfaceBase
from .interface.summary_record import SummaryRecord
from .lib import (
    config_util,
    deprecate,
    filenames,
    filesystem,
    ipython,
    module,
    proto_util,
    redirect,
    telemetry,
)
from .lib.exit_hooks import ExitHooks
from .lib.git import GitRepo
from .lib.mailbox import MailboxError, MailboxHandle, MailboxProbe, MailboxProgress
from .lib.printer import get_printer
from .lib.proto_util import message_to_dict
from .lib.reporting import Reporter
from .lib.wburls import wburls
from .wandb_artifacts import Artifact
from .wandb_settings import Settings, SettingsConsole
from .wandb_setup import _WandbSetup

if TYPE_CHECKING:
    if sys.version_info >= (3, 8):
        from typing import TypedDict
    else:
        from typing_extensions import TypedDict

    import wandb.apis.public
    import wandb.sdk.backend.backend
    import wandb.sdk.interface.interface_grpc
    import wandb.sdk.interface.interface_queue
    from wandb.proto.wandb_internal_pb2 import (
        CheckVersionResponse,
        GetSummaryResponse,
        SampledHistoryResponse,
    )

    from .data_types.base_types.wb_value import WBValue
    from .interface.artifacts import ArtifactManifest, ArtifactManifestEntry
    from .interface.interface import FilesDict, PolicyName
    from .lib.printer import PrinterJupyter, PrinterTerm
    from .wandb_alerts import AlertLevel

    class GitSourceDict(TypedDict):
        remote: str
        commit: str
        entrypoint: List[str]
        args: Sequence[str]

    class ArtifactSourceDict(TypedDict):
        artifact: str
        entrypoint: List[str]
        args: Sequence[str]

    class ImageSourceDict(TypedDict):
        image: str
        args: Sequence[str]

    class JobSourceDict(TypedDict, total=False):
        _version: str
        source_type: str
        source: Union[GitSourceDict, ArtifactSourceDict, ImageSourceDict]
        input_types: Dict[str, Any]
        output_types: Dict[str, Any]
        runtime: Optional[str]


logger = logging.getLogger("wandb")
EXIT_TIMEOUT = 60
RE_LABEL = re.compile(r"[a-zA-Z0-9_-]+$")


class TeardownStage(IntEnum):
    EARLY = 1
    LATE = 2


class TeardownHook(NamedTuple):
    call: Callable[[], None]
    stage: TeardownStage


class RunStatusChecker:
    """Periodically polls the background process for relevant updates.

    - check if the user has requested a stop.
    - check the network status.
    - check the run sync status.
    """

    _stop_status_lock: threading.Lock
    _stop_status_handle: Optional[MailboxHandle]
    _network_status_lock: threading.Lock
    _network_status_handle: Optional[MailboxHandle]

    def __init__(
        self,
        interface: InterfaceBase,
        stop_polling_interval: int = 15,
        retry_polling_interval: int = 5,
    ) -> None:
        self._interface = interface
        self._stop_polling_interval = stop_polling_interval
        self._retry_polling_interval = retry_polling_interval

        self._join_event = threading.Event()

        self._stop_status_lock = threading.Lock()
        self._stop_status_handle = None
        self._stop_thread = threading.Thread(
            target=self.check_stop_status,
            name="ChkStopThr",
            daemon=True,
        )

        self._network_status_lock = threading.Lock()
        self._network_status_handle = None
        self._network_status_thread = threading.Thread(
            target=self.check_network_status,
            name="NetStatThr",
            daemon=True,
        )

    def start(self) -> None:
        self._stop_thread.start()
        self._network_status_thread.start()

    def _loop_check_status(
        self,
        *,
        lock: threading.Lock,
        set_handle: Any,
        timeout: int,
        request: Any,
        process: Any,
    ) -> None:
        local_handle: Optional[MailboxHandle] = None
        join_requested = False
        while not join_requested:
            time_probe = time.monotonic()
            if not local_handle:
                local_handle = request()
            assert local_handle

            with lock:
                if self._join_event.is_set():
                    return
                set_handle(local_handle)
            try:
                result = local_handle.wait(timeout=timeout)
            except MailboxError:
                # background threads are oportunistically getting results
                # from the internal process but the internal process could
                # be shutdown at any time.  In this case assume that the
                # thread should exit silently.   This is possible
                # because we do not have an atexit handler for the user
                # process which quiesces active threads.
                break
            with lock:
                set_handle(None)

            if result:
                process(result)
                # if request finished, clear the handle to send on the next interval
                local_handle = None

            time_elapsed = time.monotonic() - time_probe
            wait_time = max(self._stop_polling_interval - time_elapsed, 0)
            join_requested = self._join_event.wait(timeout=wait_time)

    def check_network_status(self) -> None:
        def _process_network_status(result: Result) -> None:
            network_status = result.response.network_status_response
            for hr in network_status.network_responses:
                if (
                    hr.http_status_code == 200 or hr.http_status_code == 0
                ):  # we use 0 for non-http errors (eg wandb errors)
                    wandb.termlog(f"{hr.http_response_text}")
                else:
                    wandb.termlog(
                        "{} encountered ({}), retrying request".format(
                            hr.http_status_code, hr.http_response_text.rstrip()
                        )
                    )

        self._loop_check_status(
            lock=self._network_status_lock,
            set_handle=lambda x: setattr(self, "_network_status_handle", x),
            timeout=self._retry_polling_interval,
            request=self._interface.deliver_network_status,
            process=_process_network_status,
        )

    def check_stop_status(self) -> None:
        def _process_stop_status(result: Result) -> None:
            stop_status = result.response.stop_status_response
            if stop_status.run_should_stop:
                # TODO(frz): This check is required
                # until WB-3606 is resolved on server side.
                if not wandb.agents.pyagent.is_running():
                    thread.interrupt_main()
                    return

        self._loop_check_status(
            lock=self._stop_status_lock,
            set_handle=lambda x: setattr(self, "_stop_status_handle", x),
            timeout=self._stop_polling_interval,
            request=self._interface.deliver_stop_status,
            process=_process_stop_status,
        )

    def stop(self) -> None:
        self._join_event.set()
        with self._stop_status_lock:
            if self._stop_status_handle:
                self._stop_status_handle.abandon()
        with self._network_status_lock:
            if self._network_status_handle:
                self._network_status_handle.abandon()

    def join(self) -> None:
        self.stop()
        self._stop_thread.join()
        self._network_status_thread.join()


class _run_decorator:  # noqa: N801
    _is_attaching: str = ""

    class Dummy:
        ...

    @classmethod
    def _attach(cls, func: Callable) -> Callable:
        @functools.wraps(func)
        def wrapper(self: Type["Run"], *args: Any, **kwargs: Any) -> Any:
            # * `_attach_id` is only assigned in service hence for all non-service cases
            # it will be a passthrough.
            # * `_attach_pid` is only assigned in _init (using _attach_pid guarantees single attach):
            #   - for non-fork case the object is shared through pickling so will be None.
            #   - for fork case the new process share mem space hence the value would be of parent process.
            if (
                getattr(self, "_attach_id", None)
                and getattr(self, "_attach_pid", None) != os.getpid()
            ):
                if cls._is_attaching:
                    message = (
                        f"Trying to attach `{func.__name__}` "
                        f"while in the middle of attaching `{cls._is_attaching}`"
                    )
                    raise RuntimeError(message)
                cls._is_attaching = func.__name__
                try:
                    wandb._attach(run=self)
                except Exception as e:
                    # In case the attach fails we will raise the exception that caused the issue.
                    # This exception should be caught and fail the execution of the program.
                    cls._is_attaching = ""
                    raise e
                cls._is_attaching = ""
            return func(self, *args, **kwargs)

        return wrapper

    @classmethod
    def _noop_on_finish(cls, message: str = "", only_warn: bool = False) -> Callable:
        def decorator_fn(func: Callable) -> Callable:
            @functools.wraps(func)
            def wrapper_fn(self: Type["Run"], *args: Any, **kwargs: Any) -> Any:
                if not getattr(self, "_is_finished", False):
                    return func(self, *args, **kwargs)

                default_message = (
                    f"Run ({self.id}) is finished. The call to `{func.__name__}` will be ignored. "
                    f"Please make sure that you are using an active run."
                )
                resolved_message = message or default_message
                if only_warn:
                    warnings.warn(resolved_message, UserWarning, stacklevel=2)
                else:
                    raise errors.UsageError(resolved_message)

            return wrapper_fn

        return decorator_fn

    @classmethod
    def _noop(cls, func: Callable) -> Callable:
        @functools.wraps(func)
        def wrapper(self: Type["Run"], *args: Any, **kwargs: Any) -> Any:
            # `_attach_id` is only assigned in service hence for all service cases
            # it will be a passthrough. We don't pickle non-service so again a way
            # to see that we are in non-service case
            if getattr(self, "_attach_id", None) is None:
                # `_init_pid` is only assigned in __init__ (this will be constant check for mp):
                #   - for non-fork case the object is shared through pickling,
                #     and we don't pickle non-service so will be None
                #   - for fork case the new process share mem space hence the value would be of parent process.
                _init_pid = getattr(self, "_init_pid", None)
                if _init_pid != os.getpid():
                    message = "`{}` ignored (called from pid={}, `init` called from pid={}). See: {}".format(
                        func.__name__,
                        os.getpid(),
                        _init_pid,
                        wburls.get("multiprocess"),
                    )
                    # - if this process was pickled in non-service case,
                    #   we ignore the attributes (since pickle is not supported)
                    # - for fork case will use the settings of the parent process
                    # - only point of inconsistent behavior from forked and non-forked cases
                    settings = getattr(self, "_settings", None)
                    if settings and settings["strict"]:
                        wandb.termerror(message, repeat=False)
                        raise errors.UnsupportedError(
                            f"`{func.__name__}` does not support multiprocessing"
                        )
                    wandb.termwarn(message, repeat=False)
                    return cls.Dummy()

            return func(self, *args, **kwargs)

        return wrapper


@dataclass
class RunStatus:
    sync_items_total: int = field(default=0)
    sync_items_pending: int = field(default=0)
    sync_time: Optional[datetime] = field(default=None)


class Run:
    """A unit of computation logged by wandb. Typically, this is an ML experiment.

    Create a run with `wandb.init()`:
    <!--yeadoc-test:run-object-basic-->
    ```python
    import wandb

    run = wandb.init()
    ```

    There is only ever at most one active `wandb.Run` in any process,
    and it is accessible as `wandb.run`:
    <!--yeadoc-test:global-run-object-->
    ```python
    import wandb

    assert wandb.run is None

    wandb.init()

    assert wandb.run is not None
    ```
    anything you log with `wandb.log` will be sent to that run.

    If you want to start more runs in the same script or notebook, you'll need to
    finish the run that is in-flight. Runs can be finished with `wandb.finish` or
    by using them in a `with` block:
    <!--yeadoc-test:run-context-manager-->
    ```python
    import wandb

    wandb.init()
    wandb.finish()

    assert wandb.run is None

    with wandb.init() as run:
        pass  # log data here

    assert wandb.run is None
    ```

    See the documentation for `wandb.init` for more on creating runs, or check out
    [our guide to `wandb.init`](https://docs.wandb.ai/guides/track/launch).

    In distributed training, you can either create a single run in the rank 0 process
    and then log information only from that process, or you can create a run in each process,
    logging from each separately, and group the results together with the `group` argument
    to `wandb.init`. For more details on distributed training with W&B, check out
    [our guide](https://docs.wandb.ai/guides/track/log/distributed-training).

    Currently, there is a parallel `Run` object in the `wandb.Api`. Eventually these
    two objects will be merged.

    Attributes:
        summary: (Summary) Single values set for each `wandb.log()` key. By
            default, summary is set to the last value logged. You can manually
            set summary to the best value, like max accuracy, instead of the
            final value.
    """

    _telemetry_obj: telemetry.TelemetryRecord
    _telemetry_obj_active: bool
    _telemetry_obj_dirty: bool
    _telemetry_obj_flushed: bytes

    _teardown_hooks: List[TeardownHook]
    _tags: Optional[Tuple[Any, ...]]

    _entity: Optional[str]
    _project: Optional[str]
    _group: Optional[str]
    _job_type: Optional[str]
    _name: Optional[str]
    _notes: Optional[str]

    _run_obj: Optional[RunRecord]
    _run_obj_offline: Optional[RunRecord]
    # Use string literal annotation because of type reference loop
    _backend: Optional["wandb.sdk.backend.backend.Backend"]
    _internal_run_interface: Optional[
        Union[
            "wandb.sdk.interface.interface_queue.InterfaceQueue",
            "wandb.sdk.interface.interface_grpc.InterfaceGrpc",
        ]
    ]
    _wl: Optional[_WandbSetup]

    _out_redir: Optional[redirect.RedirectBase]
    _err_redir: Optional[redirect.RedirectBase]
    _redirect_cb: Optional[Callable[[str, str], None]]
    _redirect_raw_cb: Optional[Callable[[str, str], None]]
    _output_writer: Optional["filesystem.CRDedupedFile"]
    _quiet: Optional[bool]

    _atexit_cleanup_called: bool
    _hooks: Optional[ExitHooks]
    _exit_code: Optional[int]

    _run_status_checker: Optional[RunStatusChecker]

    _check_version: Optional["CheckVersionResponse"]
    _sampled_history: Optional["SampledHistoryResponse"]
    _final_summary: Optional["GetSummaryResponse"]
    _poll_exit_handle: Optional[MailboxHandle]
    _poll_exit_response: Optional[PollExitResponse]
    _server_info_response: Optional[ServerInfoResponse]

    _stdout_slave_fd: Optional[int]
    _stderr_slave_fd: Optional[int]
    _artifact_slots: List[str]

    _init_pid: int
    _attach_pid: int
    _iface_pid: Optional[int]
    _iface_port: Optional[int]

    _attach_id: Optional[str]
    _is_attached: bool
    _is_finished: bool
    _settings: Settings

    _launch_artifacts: Optional[Dict[str, Any]]
    _printer: Union["PrinterTerm", "PrinterJupyter"]

    def __init__(
        self,
        settings: Settings,
        config: Optional[Dict[str, Any]] = None,
        sweep_config: Optional[Dict[str, Any]] = None,
        launch_config: Optional[Dict[str, Any]] = None,
    ) -> None:
        # pid is set, so we know if this run object was initialized by this process
        self._init_pid = os.getpid()
        self._init(
            settings=settings,
            config=config,
            sweep_config=sweep_config,
            launch_config=launch_config,
        )

    def _init(
        self,
        settings: Settings,
        config: Optional[Dict[str, Any]] = None,
        sweep_config: Optional[Dict[str, Any]] = None,
        launch_config: Optional[Dict[str, Any]] = None,
    ) -> None:
        self._settings = settings
        self._config = wandb_config.Config()
        self._config._set_callback(self._config_callback)
        self._config._set_artifact_callback(self._config_artifact_callback)
        self._config._set_settings(self._settings)
        self._backend = None
        self._internal_run_interface = None
        self.summary = wandb_summary.Summary(
            self._summary_get_current_summary_callback,
        )
        self.summary._set_update_callback(self._summary_update_callback)
        self._step = 0
        self._torch_history: Optional["wandb.wandb_torch.TorchHistory"] = None

        # todo: eventually would be nice to make this configurable using self._settings._start_time
        #  need to test (jhr): if you set start time to 2 days ago and run a test for 15 minutes,
        #  does the total time get calculated right (not as 2 days and 15 minutes)?
        self._start_time = time.time()

        _datatypes_set_callback(self._datatypes_callback)

        self._printer = get_printer(self._settings._jupyter)
        self._wl = None
        self._reporter: Optional[Reporter] = None

        self._entity = None
        self._project = None
        self._group = None
        self._job_type = None
        self._run_id = self._settings.run_id
        self._starting_step = 0
        self._name = None
        self._notes = None
        self._tags = None
        self._remote_url = None
        self._commit = None

        self._hooks = None
        self._teardown_hooks = []
        self._out_redir = None
        self._err_redir = None
        self._stdout_slave_fd = None
        self._stderr_slave_fd = None
        self._exit_code = None
        self._exit_result = None
        self._quiet = self._settings.quiet

        self._output_writer = None
        self._used_artifact_slots: Dict[str, str] = {}

        # Returned from backend request_run(), set from wandb_init?
        self._run_obj = None
        self._run_obj_offline = None

        # Created when the run "starts".
        self._run_status_checker = None

        self._check_version = None
        self._sampled_history = None
        self._final_summary = None
        self._poll_exit_response = None
        self._server_info_response = None
        self._poll_exit_handle = None

        # Initialize telemetry object
        self._telemetry_obj = telemetry.TelemetryRecord()
        self._telemetry_obj_active = False
        self._telemetry_obj_flushed = b""
        self._telemetry_obj_dirty = False

        self._atexit_cleanup_called = False

        # Pull info from settings
        self._init_from_settings(self._settings)

        # Initial scope setup for sentry.
        # This might get updated when the actual run comes back.
        wandb._sentry.configure_scope(
            settings=self._settings,
            process_context="user",
        )

        # Populate config
        config = config or dict()
        wandb_key = "_wandb"
        config.setdefault(wandb_key, dict())
        self._launch_artifact_mapping: Dict[str, Any] = {}
        self._unique_launch_artifact_sequence_names: Dict[str, Any] = {}
        if self._settings.save_code and self._settings.program_relpath:
            config[wandb_key]["code_path"] = to_forward_slash_path(
                os.path.join("code", self._settings.program_relpath)
            )
        if sweep_config:
            self._config.update_locked(
                sweep_config, user="sweep", _allow_val_change=True
            )

        if launch_config:
            self._config.update_locked(
                launch_config, user="launch", _allow_val_change=True
            )

        self._config._update(config, ignore_locked=True)

        # interface pid and port configured when backend is configured (See _hack_set_run)
        # TODO: using pid isn't the best for windows as pid reuse can happen more often than unix
        self._iface_pid = None
        self._iface_port = None
        self._attach_id = None
        self._is_attached = False
        self._is_finished = False

        self._attach_pid = os.getpid()

        # for now, use runid as attach id, this could/should be versioned in the future
        if not self._settings._disable_service:
            self._attach_id = self._settings.run_id

    def _set_iface_pid(self, iface_pid: int) -> None:
        self._iface_pid = iface_pid

    def _set_iface_port(self, iface_port: int) -> None:
        self._iface_port = iface_port

    def _handle_launch_artifact_overrides(self) -> None:
        if self._settings.launch and (os.environ.get("WANDB_ARTIFACTS") is not None):
            try:
                artifacts: Dict[str, Any] = json.loads(
                    os.environ.get("WANDB_ARTIFACTS", "{}")
                )
            except (ValueError, SyntaxError):
                wandb.termwarn("Malformed WANDB_ARTIFACTS, using original artifacts")
            else:
                self._initialize_launch_artifact_maps(artifacts)

        elif (
            self._settings.launch
            and self._settings.launch_config_path
            and os.path.exists(self._settings.launch_config_path)
        ):
            self._save(self._settings.launch_config_path)
            with open(self._settings.launch_config_path) as fp:
                launch_config = json.loads(fp.read())
            if launch_config.get("overrides", {}).get("artifacts") is not None:
                artifacts = launch_config.get("overrides").get("artifacts")
                self._initialize_launch_artifact_maps(artifacts)

    def _initialize_launch_artifact_maps(self, artifacts: Dict[str, Any]) -> None:
        for key, item in artifacts.items():
            self._launch_artifact_mapping[key] = item
            artifact_sequence_tuple_or_slot = key.split(":")

            if len(artifact_sequence_tuple_or_slot) == 2:
                sequence_name = artifact_sequence_tuple_or_slot[0].split("/")[-1]
                if self._unique_launch_artifact_sequence_names.get(sequence_name):
                    self._unique_launch_artifact_sequence_names.pop(sequence_name)
                else:
                    self._unique_launch_artifact_sequence_names[sequence_name] = item

    def _telemetry_callback(self, telem_obj: telemetry.TelemetryRecord) -> None:
        self._telemetry_obj.MergeFrom(telem_obj)
        self._telemetry_obj_dirty = True
        self._telemetry_flush()

    def _telemetry_flush(self) -> None:
        if not self._telemetry_obj_active:
            return
        if not self._telemetry_obj_dirty:
            return
        if self._backend and self._backend.interface:
            serialized = self._telemetry_obj.SerializeToString()
            if serialized == self._telemetry_obj_flushed:
                return
            self._backend.interface._publish_telemetry(self._telemetry_obj)
            self._telemetry_obj_flushed = serialized
            self._telemetry_obj_dirty = False

    def _freeze(self) -> None:
        self._frozen = True

    def __setattr__(self, attr: str, value: object) -> None:
        if getattr(self, "_frozen", None) and not hasattr(self, attr):
            raise Exception(f"Attribute {attr} is not supported on Run object.")
        super().__setattr__(attr, value)

    def _update_settings(self, settings: Settings) -> None:
        self._settings = settings
        self._init_from_settings(settings)

    def _init_from_settings(self, settings: Settings) -> None:
        if settings.entity is not None:
            self._entity = settings.entity
        if settings.project is not None:
            self._project = settings.project
        if settings.run_group is not None:
            self._group = settings.run_group
        if settings.run_job_type is not None:
            self._job_type = settings.run_job_type
        if settings.run_name is not None:
            self._name = settings.run_name
        if settings.run_notes is not None:
            self._notes = settings.run_notes
        if settings.run_tags is not None:
            self._tags = settings.run_tags

    def _make_proto_run(self, run: RunRecord) -> None:
        """Populate protocol buffer RunData for interface/interface."""
        if self._entity is not None:
            run.entity = self._entity
        if self._project is not None:
            run.project = self._project
        if self._group is not None:
            run.run_group = self._group
        if self._job_type is not None:
            run.job_type = self._job_type
        if self._run_id is not None:
            run.run_id = self._run_id
        if self._name is not None:
            run.display_name = self._name
        if self._notes is not None:
            run.notes = self._notes
        if self._tags is not None:
            for tag in self._tags:
                run.tags.append(tag)
        if self._start_time is not None:
            run.start_time.FromMicroseconds(int(self._start_time * 1e6))
        if self._remote_url is not None:
            run.git.remote_url = self._remote_url
        if self._commit is not None:
            run.git.commit = self._commit
        # Note: run.config is set in interface/interface:_make_run()

    def _populate_git_info(self) -> None:
        # Use user provided git info if available otherwise resolve it from the environment
        try:
            repo = GitRepo(
                root=self._settings.git_root,
                remote=self._settings.git_remote,
                remote_url=self._settings.git_remote_url,
                commit=self._settings.git_commit,
                lazy=False,
            )
            self._remote_url, self._commit = repo.remote_url, repo.last_commit
        except Exception:
            wandb.termwarn("Cannot find valid git repo associated with this directory.")

    def __deepcopy__(self, memo: Dict[int, Any]) -> "Run":
        return self

    def __getstate__(self) -> Any:
        """Return run state as a custom pickle."""
        # We only pickle in service mode
        if not self._settings or self._settings._disable_service:
            return

        _attach_id = self._attach_id
        if not _attach_id:
            return

        return dict(
            _attach_id=_attach_id,
            _init_pid=self._init_pid,
            _is_finished=self._is_finished,
        )

    def __setstate__(self, state: Any) -> None:
        """Set run state from a custom pickle."""
        if not state:
            return

        _attach_id = state.get("_attach_id")
        if not _attach_id:
            return

        if state["_init_pid"] == os.getpid():
            raise RuntimeError("attach in the same process is not supported currently")

        self.__dict__.update(state)

    @property
    def _torch(self) -> "wandb.wandb_torch.TorchHistory":
        if self._torch_history is None:
            self._torch_history = wandb.wandb_torch.TorchHistory()
        return self._torch_history

    @property
    @_run_decorator._attach
    def settings(self) -> Settings:
        """A frozen copy of run's Settings object."""
        cp = self._settings.copy()
        cp.freeze()
        return cp

    @property
    @_run_decorator._attach
    def dir(self) -> str:
        """The directory where files associated with the run are saved."""
        return self._settings.files_dir

    @property
    @_run_decorator._attach
    def config(self) -> wandb_config.Config:
        """Config object associated with this run."""
        return self._config

    @property
    @_run_decorator._attach
    def config_static(self) -> wandb_config.ConfigStatic:
        return wandb_config.ConfigStatic(self._config)

    @property
    @_run_decorator._attach
    def name(self) -> Optional[str]:
        """Display name of the run.

        Display names are not guaranteed to be unique and may be descriptive.
        By default, they are randomly generated.
        """
        if self._name:
            return self._name
        if not self._run_obj:
            return None
        return self._run_obj.display_name

    @name.setter
    @_run_decorator._noop_on_finish()
    def name(self, name: str) -> None:
        with telemetry.context(run=self) as tel:
            tel.feature.set_run_name = True
        self._name = name
        if self._backend and self._backend.interface:
            run = self._backend.interface._make_run(self)
            self._backend.interface.publish_run(run)

    @property
    @_run_decorator._attach
    def notes(self) -> Optional[str]:
        """Notes associated with the run, if there are any.

        Notes can be a multiline string and can also use markdown and latex equations
        inside `$$`, like `$x + 3$`.
        """
        if self._notes:
            return self._notes
        if not self._run_obj:
            return None
        return self._run_obj.notes

    @notes.setter
    @_run_decorator._noop_on_finish()
    def notes(self, notes: str) -> None:
        self._notes = notes
        if self._backend and self._backend.interface:
            run = self._backend.interface._make_run(self)
            self._backend.interface.publish_run(run)

    @property
    @_run_decorator._attach
    def tags(self) -> Optional[Tuple]:
        """Tags associated with the run, if there are any."""
        if self._tags:
            return self._tags
        run_obj = self._run_obj or self._run_obj_offline
        if run_obj:
            return tuple(run_obj.tags)
        return None

    @tags.setter
    @_run_decorator._noop_on_finish()
    def tags(self, tags: Sequence) -> None:
        with telemetry.context(run=self) as tel:
            tel.feature.set_run_tags = True
        self._tags = tuple(tags)
        if self._backend and self._backend.interface:
            run = self._backend.interface._make_run(self)
            self._backend.interface.publish_run(run)

    @property
    @_run_decorator._attach
    def id(self) -> str:
        """Identifier for this run."""
        if TYPE_CHECKING:
            assert self._run_id is not None
        return self._run_id

    @property
    @_run_decorator._attach
    def sweep_id(self) -> Optional[str]:
        """ID of the sweep associated with the run, if there is one."""
        if not self._run_obj:
            return None
        return self._run_obj.sweep_id or None

    def _get_path(self) -> str:
        parts = [
            e for e in [self._entity, self._project, self._run_id] if e is not None
        ]
        return "/".join(parts)

    @property
    @_run_decorator._attach
    def path(self) -> str:
        """Path to the run.

        Run paths include entity, project, and run ID, in the format
        `entity/project/run_id`.
        """
        return self._get_path()

    def _get_start_time(self) -> float:
        return (
            self._start_time
            if not self._run_obj
            else (self._run_obj.start_time.ToMicroseconds() / 1e6)
        )

    @property
    @_run_decorator._attach
    def start_time(self) -> float:
        """Unix timestamp (in seconds) of when the run started."""
        return self._get_start_time()

    def _get_starting_step(self) -> int:
        return self._starting_step if not self._run_obj else self._run_obj.starting_step

    @property
    @_run_decorator._attach
    def starting_step(self) -> int:
        """The first step of the run."""
        return self._get_starting_step()

    @property
    @_run_decorator._attach
    def resumed(self) -> bool:
        """True if the run was resumed, False otherwise."""
        return self._run_obj.resumed if self._run_obj else False

    @property
    @_run_decorator._attach
    def step(self) -> int:
        """Current value of the step.

        This counter is incremented by `wandb.log`.
        """
        return self._step

    def project_name(self) -> str:
        run_obj = self._run_obj or self._run_obj_offline
        return run_obj.project if run_obj else ""

    @property
    @_run_decorator._attach
    def mode(self) -> str:
        """For compatibility with `0.9.x` and earlier, deprecate eventually."""
        deprecate.deprecate(
            field_name=deprecate.Deprecated.run__mode,
            warning_message=(
                "The mode property of wandb.run is deprecated "
                "and will be removed in a future release."
            ),
        )
        return "dryrun" if self._settings._offline else "run"

    @property
    @_run_decorator._attach
    def offline(self) -> bool:
        return self._settings._offline

    @property
    @_run_decorator._attach
    def disabled(self) -> bool:
        return self._settings._noop

    def _get_group(self) -> str:
        run_obj = self._run_obj or self._run_obj_offline
        return run_obj.run_group if run_obj else ""

    @property
    @_run_decorator._attach
    def group(self) -> str:
        """Name of the group associated with the run.

        Setting a group helps the W&B UI organize runs in a sensible way.

        If you are doing a distributed training you should give all of the
            runs in the training the same group.
        If you are doing crossvalidation you should give all the crossvalidation
            folds the same group.
        """
        return self._get_group()

    @property
    @_run_decorator._attach
    def job_type(self) -> str:
        run_obj = self._run_obj or self._run_obj_offline
        return run_obj.job_type if run_obj else ""

    @property
    @_run_decorator._attach
    def project(self) -> str:
        """Name of the W&B project associated with the run."""
        return self.project_name()

    @_run_decorator._noop_on_finish()
    @_run_decorator._attach
    def log_code(
        self,
        root: Optional[str] = ".",
        name: Optional[str] = None,
        include_fn: Callable[[str], bool] = _is_py_path,
        exclude_fn: Callable[[str], bool] = filenames.exclude_wandb_fn,
    ) -> Optional[Artifact]:
        """Save the current state of your code to a W&B Artifact.

        By default, it walks the current directory and logs all files that end with `.py`.

        Arguments:
            root: The relative (to `os.getcwd()`) or absolute path to recursively find code from.
            name: (str, optional) The name of our code artifact. By default, we'll name
                the artifact `source-$PROJECT_ID-$ENTRYPOINT_RELPATH`. There may be scenarios where you want
                many runs to share the same artifact. Specifying name allows you to achieve that.
            include_fn: A callable that accepts a file path and
                returns True when it should be included and False otherwise. This
                defaults to: `lambda path: path.endswith(".py")`
            exclude_fn: A callable that accepts a file path and returns `True` when it should be
                excluded and `False` otherwise. This defaults to: `lambda path: False`

        Examples:
            Basic usage
            ```python
            run.log_code()
            ```

            Advanced usage
            ```python
            run.log_code(
                "../", include_fn=lambda path: path.endswith(".py") or path.endswith(".ipynb")
            )
            ```

        Returns:
            An `Artifact` object if code was logged
        """
        if name is None:
            name_string = wandb.util.make_artifact_name_safe(
                f"{self._project}-{self._settings.program_relpath}"
            )
            name = f"source-{name_string}"
        art = wandb.Artifact(name, "code")
        files_added = False
        if root is not None:
            root = os.path.abspath(root)
            for file_path in filenames.filtered_dir(root, include_fn, exclude_fn):
                files_added = True
                save_name = os.path.relpath(file_path, root)
                art.add_file(file_path, name=save_name)
        # Add any manually staged files such is ipynb notebooks
        for dirpath, _, files in os.walk(self._settings._tmp_code_dir):
            for fname in files:
                file_path = os.path.join(dirpath, fname)
                save_name = os.path.relpath(file_path, self._settings._tmp_code_dir)
                files_added = True
                art.add_file(file_path, name=save_name)
        if not files_added:
            return None

        return self._log_artifact(art)

    def get_url(self) -> Optional[str]:
        """Return the url for the W&B run, if there is one.

        Offline runs will not have a url.
        """
        if self._settings._offline:
            wandb.termwarn("URL not available in offline run")
            return None
        return self._settings.run_url

    def get_project_url(self) -> Optional[str]:
        """Return the url for the W&B project associated with the run, if there is one.

        Offline runs will not have a project url.
        """
        if self._settings._offline:
            wandb.termwarn("URL not available in offline run")
            return None
        return self._settings.project_url

    def get_sweep_url(self) -> Optional[str]:
        """Return the url for the sweep associated with the run, if there is one."""
        if self._settings._offline:
            wandb.termwarn("URL not available in offline run")
            return None
        return self._settings.sweep_url

    @property
    @_run_decorator._attach
    def url(self) -> Optional[str]:
        """The W&B url associated with the run."""
        return self.get_url()

    @property
    @_run_decorator._attach
    def entity(self) -> str:
        """The name of the W&B entity associated with the run.

        Entity can be a user name or the name of a team or organization.
        """
        return self._entity or ""

    def _label_internal(
        self,
        code: Optional[str] = None,
        repo: Optional[str] = None,
        code_version: Optional[str] = None,
    ) -> None:
        with telemetry.context(run=self) as tel:
            if code and RE_LABEL.match(code):
                tel.label.code_string = code
            if repo and RE_LABEL.match(repo):
                tel.label.repo_string = repo
            if code_version and RE_LABEL.match(code_version):
                tel.label.code_version = code_version

    def _label(
        self,
        code: Optional[str] = None,
        repo: Optional[str] = None,
        code_version: Optional[str] = None,
        **kwargs: str,
    ) -> None:
        if self._settings.label_disable:
            return
        for k, v in (("code", code), ("repo", repo), ("code_version", code_version)):
            if v and not RE_LABEL.match(v):
                wandb.termwarn(
                    "Label added for '{}' with invalid identifier '{}' (ignored).".format(
                        k, v
                    ),
                    repeat=False,
                )
        for v in kwargs:
            wandb.termwarn(
                f"Label added for unsupported key {v!r} (ignored).",
                repeat=False,
            )

        self._label_internal(code=code, repo=repo, code_version=code_version)

        # update telemetry in the backend immediately for _label() callers
        self._telemetry_flush()

    def _label_probe_lines(self, lines: List[str]) -> None:
        if not lines:
            return
        parsed = telemetry._parse_label_lines(lines)
        if not parsed:
            return
        label_dict = {}
        code = parsed.get("code") or parsed.get("c")
        if code:
            label_dict["code"] = code
        repo = parsed.get("repo") or parsed.get("r")
        if repo:
            label_dict["repo"] = repo
        code_ver = parsed.get("version") or parsed.get("v")
        if code_ver:
            label_dict["code_version"] = code_ver
        self._label_internal(**label_dict)

    def _label_probe_main(self) -> None:
        m = sys.modules.get("__main__")
        if not m:
            return
        doc = getattr(m, "__doc__", None)
        if not doc:
            return

        doclines = doc.splitlines()
        self._label_probe_lines(doclines)

    # TODO: annotate jupyter Notebook class
    def _label_probe_notebook(self, notebook: Any) -> None:
        logger.info("probe notebook")
        lines = None
        try:
            data = notebook.probe_ipynb()
            cell0 = data.get("cells", [])[0]
            lines = cell0.get("source")
            # kaggle returns a string instead of a list
            if isinstance(lines, str):
                lines = lines.split()
        except Exception as e:
            logger.info(f"Unable to probe notebook: {e}")
            return
        if lines:
            self._label_probe_lines(lines)

    @_run_decorator._attach
    def display(self, height: int = 420, hidden: bool = False) -> bool:
        """Display this run in jupyter."""
        if self._settings._jupyter and ipython.in_jupyter():
            ipython.display_html(self.to_html(height, hidden))
            return True
        else:
            wandb.termwarn(".display() only works in jupyter environments")
            return False

    @_run_decorator._attach
    def to_html(self, height: int = 420, hidden: bool = False) -> str:
        """Generate HTML containing an iframe displaying the current run."""
        url = self._settings.run_url + "?jupyter=true"
        style = f"border:none;width:100%;height:{height}px;"
        prefix = ""
        if hidden:
            style += "display:none;"
            prefix = ipython.toggle_button()
        return prefix + f"<iframe src={url!r} style={style!r}></iframe>"

    def _repr_mimebundle_(
        self, include: Optional[Any] = None, exclude: Optional[Any] = None
    ) -> Dict[str, str]:
        return {"text/html": self.to_html(hidden=True)}

    @_run_decorator._noop_on_finish()
    def _config_callback(
        self,
        key: Optional[Union[Tuple[str, ...], str]] = None,
        val: Optional[Any] = None,
        data: Optional[Dict[str, object]] = None,
    ) -> None:
        logger.info(f"config_cb {key} {val} {data}")
        if self._backend and self._backend.interface:
            self._backend.interface.publish_config(key=key, val=val, data=data)

    def _config_artifact_callback(
        self, key: str, val: Union[str, Artifact, dict]
    ) -> Union[Artifact, public.Artifact]:
        # artifacts can look like dicts as they are passed into the run config
        # since the run config stores them on the backend as a dict with fields shown
        # in wandb.util.artifact_to_json
        if _is_artifact_version_weave_dict(val):
            assert isinstance(val, dict)
            public_api = self._public_api()
            artifact = public.Artifact.from_id(val["id"], public_api.client)
            return self.use_artifact(artifact, use_as=key)
        elif _is_artifact_string(val):
            # this will never fail, but is required to make mypy happy
            assert isinstance(val, str)
            artifact_string, base_url, is_id = parse_artifact_string(val)
            overrides = {}
            if base_url is not None:
                overrides = {"base_url": base_url}
                public_api = public.Api(overrides)
            else:
                public_api = self._public_api()
            if is_id:
                artifact = public.Artifact.from_id(artifact_string, public_api._client)
            else:
                artifact = public_api.artifact(name=artifact_string)
            # in the future we'll need to support using artifacts from
            # different instances of wandb. simplest way to do that is
            # likely to convert the retrieved public.Artifact to a wandb.Artifact

            return self.use_artifact(artifact, use_as=key)
        elif _is_artifact_object(val):
            return self.use_artifact(val, use_as=key)
        else:
            raise ValueError(
                f"Cannot call _config_artifact_callback on type {type(val)}"
            )

    def _set_config_wandb(self, key: str, val: Any) -> None:
        self._config_callback(key=("_wandb", key), val=val)

    @_run_decorator._noop_on_finish()
    def _summary_update_callback(self, summary_record: SummaryRecord) -> None:
        if self._backend and self._backend.interface:
            self._backend.interface.publish_summary(summary_record)

    def _on_progress_get_summary(self, handle: MailboxProgress) -> None:
        pass
        # TODO(jhr): enable printing for get_summary in later mailbox dev phase
        # line = "Waiting for run.summary data..."
        # self._printer.display(line)

    def _summary_get_current_summary_callback(self) -> Dict[str, Any]:
        if not self._backend or not self._backend.interface:
            return {}
        handle = self._backend.interface.deliver_get_summary()
        result = handle.wait(
            timeout=self._settings.summary_timeout,
            on_progress=self._on_progress_get_summary,
        )
        if not result:
            return {}
        get_summary_response = result.response.get_summary_response
        return proto_util.dict_from_proto_list(get_summary_response.item)

    def _metric_callback(self, metric_record: MetricRecord) -> None:
        if self._backend and self._backend.interface:
            self._backend.interface._publish_metric(metric_record)

    def _datatypes_callback(self, fname: str) -> None:
        if not self._backend or not self._backend.interface:
            return
        files: "FilesDict" = dict(files=[(GlobStr(glob.escape(fname)), "now")])
        self._backend.interface.publish_files(files)

    def _visualization_hack(self, row: Dict[str, Any]) -> Dict[str, Any]:
        # TODO(jhr): move visualize hack somewhere else
        chart_keys = set()
        for k in row:
            if isinstance(row[k], Visualize):
                key = row[k].get_config_key(k)
                value = row[k].get_config_value(k)
                row[k] = row[k]._data
                self._config_callback(val=value, key=key)
            elif isinstance(row[k], CustomChart):
                chart_keys.add(k)
                key = row[k].get_config_key(k)
                value = row[k].get_config_value(
                    "Vega2", row[k].user_query(f"{k}_table")
                )
                row[k] = row[k]._data
                self._config_callback(val=value, key=key)

        for k in chart_keys:
            # remove the chart key from the row
            # TODO: is this really the right move? what if the user logs
            #     a non-custom chart to this key?
            row[f"{k}_table"] = row.pop(k)
        return row

    def _partial_history_callback(
        self,
        row: Dict[str, Any],
        step: Optional[int] = None,
        commit: Optional[bool] = None,
    ) -> None:
        row = row.copy()
        if row:
            row = self._visualization_hack(row)

        if self._backend and self._backend.interface:
            not_using_tensorboard = len(wandb.patched["tensorboard"]) == 0

            self._backend.interface.publish_partial_history(
                row,
                user_step=self._step,
                step=step,
                flush=commit,
                publish_step=not_using_tensorboard,
            )

    def _console_callback(self, name: str, data: str) -> None:
        # logger.info("console callback: %s, %s", name, data)
        if self._backend and self._backend.interface:
            self._backend.interface.publish_output(name, data)

    @_run_decorator._noop_on_finish(only_warn=True)
    def _console_raw_callback(self, name: str, data: str) -> None:
        # logger.info("console callback: %s, %s", name, data)

        # NOTE: console output is only allowed on the process which installed the callback
        # this will prevent potential corruption in the socket to the service.  Other methods
        # are protected by the _attach run decorator, but this callback was installed on the
        # write function of stdout and stderr streams.
        console_pid = getattr(self, "_attach_pid", 0)
        if console_pid != os.getpid():
            return

        if self._backend and self._backend.interface:
            self._backend.interface.publish_output_raw(name, data)

    def _tensorboard_callback(
        self, logdir: str, save: bool = True, root_logdir: str = ""
    ) -> None:
        logger.info("tensorboard callback: %s, %s", logdir, save)
        if self._backend and self._backend.interface:
            self._backend.interface.publish_tbdata(logdir, save, root_logdir)

    def _set_library(self, library: _WandbSetup) -> None:
        self._wl = library

    def _set_backend(self, backend: "wandb.sdk.backend.backend.Backend") -> None:
        self._backend = backend

    def _set_internal_run_interface(
        self,
        interface: Union[
            "wandb.sdk.interface.interface_queue.InterfaceQueue",
            "wandb.sdk.interface.interface_grpc.InterfaceGrpc",
        ],
    ) -> None:
        self._internal_run_interface = interface

    def _set_reporter(self, reporter: Reporter) -> None:
        self._reporter = reporter

    def _set_teardown_hooks(self, hooks: List[TeardownHook]) -> None:
        self._teardown_hooks = hooks

    def _set_run_obj(self, run_obj: RunRecord) -> None:
        self._run_obj = run_obj
        self._entity = run_obj.entity
        self._project = run_obj.project

        # Grab the config from resuming
        if run_obj.config:
            c_dict = config_util.dict_no_value_from_proto_list(run_obj.config.update)
            # TODO: Windows throws a wild error when this is set...
            if "_wandb" in c_dict:
                del c_dict["_wandb"]
            # We update the config object here without triggering the callback
            self._config._update(c_dict, allow_val_change=True, ignore_locked=True)
        # Update the summary, this will trigger an un-needed graphql request :(
        if run_obj.summary:
            summary_dict = {}
            for orig in run_obj.summary.update:
                summary_dict[orig.key] = json.loads(orig.value_json)
            self.summary.update(summary_dict)
        self._step = self._get_starting_step()

        # update settings from run_obj
        self._settings._apply_run_start(message_to_dict(self._run_obj))
        self._update_settings(self._settings)

        wandb._sentry.configure_scope(
            process_context="user",
            settings=self._settings,
        )

    def _set_run_obj_offline(self, run_obj: RunRecord) -> None:
        self._run_obj_offline = run_obj

    def _add_singleton(
        self, data_type: str, key: str, value: Dict[Union[int, str], str]
    ) -> None:
        """Store a singleton item to wandb config.

        A singleton in this context is a piece of data that is continually
        logged with the same value in each history step, but represented
        as a single item in the config.

        We do this to avoid filling up history with a lot of repeated unnecessary data

        Add singleton can be called many times in one run, and it will only be
        updated when the value changes. The last value logged will be the one
        persisted to the server.
        """
        value_extra = {"type": data_type, "key": key, "value": value}

        if data_type not in self._config["_wandb"]:
            self._config["_wandb"][data_type] = {}

        if data_type in self._config["_wandb"][data_type]:
            old_value = self._config["_wandb"][data_type][key]
        else:
            old_value = None

        if value_extra != old_value:
            self._config["_wandb"][data_type][key] = value_extra
            self._config.persist()

    def _log(
        self,
        data: Dict[str, Any],
        step: Optional[int] = None,
        commit: Optional[bool] = None,
    ) -> None:
        if not isinstance(data, Mapping):
            raise ValueError("wandb.log must be passed a dictionary")

        if any(not isinstance(key, str) for key in data.keys()):
            raise ValueError("Key values passed to `wandb.log` must be strings.")

        self._partial_history_callback(data, step, commit)

        if step is not None:
            if os.getpid() != self._init_pid or self._is_attached:
                wandb.termwarn(
                    "Note that setting step in multiprocessing can result in data loss. "
                    "Please log your step values as a metric such as 'global_step'",
                    repeat=False,
                )
            # if step is passed in when tensorboard_sync is used we honor the step passed
            # to make decisions about how to close out the history record, but will strip
            # this history later on in publish_history()
            if len(wandb.patched["tensorboard"]) > 0:
                wandb.termwarn(
                    "Step cannot be set when using syncing with tensorboard. "
                    "Please log your step values as a metric such as 'global_step'",
                    repeat=False,
                )
            if step > self._step:
                self._step = step

        if (step is None and commit is None) or commit:
            self._step += 1

    @_run_decorator._noop
    @_run_decorator._noop_on_finish()
    @_run_decorator._attach
    def log(
        self,
        data: Dict[str, Any],
        step: Optional[int] = None,
        commit: Optional[bool] = None,
        sync: Optional[bool] = None,
    ) -> None:
        """Log a dictonary of data to the current run's history.

        Use `wandb.log` to log data from runs, such as scalars, images, video,
        histograms, plots, and tables.

        See our [guides to logging](https://docs.wandb.ai/guides/track/log) for
        live examples, code snippets, best practices, and more.

        The most basic usage is `wandb.log({"train-loss": 0.5, "accuracy": 0.9})`.
        This will save the loss and accuracy to the run's history and update
        the summary values for these metrics.

        Visualize logged data in the workspace at [wandb.ai](https://wandb.ai),
        or locally on a [self-hosted instance](https://docs.wandb.ai/guides/hosting)
        of the W&B app, or export data to visualize and explore locally, e.g. in
        Jupyter notebooks, with [our API](https://docs.wandb.ai/guides/track/public-api-guide).

        In the UI, summary values show up in the run table to compare single values across runs.
        Summary values can also be set directly with `wandb.run.summary["key"] = value`.

        Logged values don't have to be scalars. Logging any wandb object is supported.
        For example `wandb.log({"example": wandb.Image("myimage.jpg")})` will log an
        example image which will be displayed nicely in the W&B UI.
        See the [reference documentation](https://docs.wandb.com/ref/python/data-types)
        for all of the different supported types or check out our
        [guides to logging](https://docs.wandb.ai/guides/track/log) for examples,
        from 3D molecular structures and segmentation masks to PR curves and histograms.
        `wandb.Table`s can be used to logged structured data. See our
        [guide to logging tables](https://docs.wandb.ai/guides/data-vis/log-tables)
        for details.

        Logging nested metrics is encouraged and is supported in the W&B UI.
        If you log with a nested dictionary like `wandb.log({"train":
        {"acc": 0.9}, "val": {"acc": 0.8}})`, the metrics will be organized into
        `train` and `val` sections in the W&B UI.

        wandb keeps track of a global step, which by default increments with each
        call to `wandb.log`, so logging related metrics together is encouraged.
        If it's inconvenient to log related metrics together
        calling `wandb.log({"train-loss": 0.5}, commit=False)` and then
        `wandb.log({"accuracy": 0.9})` is equivalent to calling
        `wandb.log({"train-loss": 0.5, "accuracy": 0.9})`.

        `wandb.log` is not intended to be called more than a few times per second.
        If you want to log more frequently than that it's better to aggregate
        the data on the client side or you may get degraded performance.

        Arguments:
            data: (dict, optional) A dict of serializable python objects i.e `str`,
                `ints`, `floats`, `Tensors`, `dicts`, or any of the `wandb.data_types`.
            commit: (boolean, optional) Save the metrics dict to the wandb server
                and increment the step.  If false `wandb.log` just updates the current
                metrics dict with the data argument and metrics won't be saved until
                `wandb.log` is called with `commit=True`.
            step: (integer, optional) The global step in processing. This persists
                any non-committed earlier steps but defaults to not committing the
                specified step.
            sync: (boolean, True) This argument is deprecated and currently doesn't
                change the behaviour of `wandb.log`.

        Examples:
            For more and more detailed examples, see
            [our guides to logging](https://docs.wandb.com/guides/track/log).

            ### Basic usage
            <!--yeadoc-test:init-and-log-basic-->
            ```python
            import wandb

            wandb.init()
            wandb.log({"accuracy": 0.9, "epoch": 5})
            ```

            ### Incremental logging
            <!--yeadoc-test:init-and-log-incremental-->
            ```python
            import wandb

            wandb.init()
            wandb.log({"loss": 0.2}, commit=False)
            # Somewhere else when I'm ready to report this step:
            wandb.log({"accuracy": 0.8})
            ```

            ### Histogram
            <!--yeadoc-test:init-and-log-histogram-->
            ```python
            import numpy as np
            import wandb

            # sample gradients at random from normal distribution
            gradients = np.random.randn(100, 100)
            wandb.init()
            wandb.log({"gradients": wandb.Histogram(gradients)})
            ```

            ### Image from numpy
            <!--yeadoc-test:init-and-log-image-numpy-->
            ```python
            import numpy as np
            import wandb

            wandb.init()
            examples = []
            for i in range(3):
                pixels = np.random.randint(low=0, high=256, size=(100, 100, 3))
                image = wandb.Image(pixels, caption=f"random field {i}")
                examples.append(image)
            wandb.log({"examples": examples})
            ```

            ### Image from PIL
            <!--yeadoc-test:init-and-log-image-pillow-->
            ```python
            import numpy as np
            from PIL import Image as PILImage
            import wandb

            wandb.init()
            examples = []
            for i in range(3):
                pixels = np.random.randint(low=0, high=256, size=(100, 100, 3), dtype=np.uint8)
                pil_image = PILImage.fromarray(pixels, mode="RGB")
                image = wandb.Image(pil_image, caption=f"random field {i}")
                examples.append(image)
            wandb.log({"examples": examples})
            ```

            ### Video from numpy
            <!--yeadoc-test:init-and-log-video-numpy-->
            ```python
            import numpy as np
            import wandb

            wandb.init()
            # axes are (time, channel, height, width)
            frames = np.random.randint(low=0, high=256, size=(10, 3, 100, 100), dtype=np.uint8)
            wandb.log({"video": wandb.Video(frames, fps=4)})
            ```

            ### Matplotlib Plot
            <!--yeadoc-test:init-and-log-matplotlib-->
            ```python
            from matplotlib import pyplot as plt
            import numpy as np
            import wandb

            wandb.init()
            fig, ax = plt.subplots()
            x = np.linspace(0, 10)
            y = x * x
            ax.plot(x, y)  # plot y = x^2
            wandb.log({"chart": fig})
            ```

            ### PR Curve
            ```python
            wandb.log({"pr": wandb.plots.precision_recall(y_test, y_probas, labels)})
            ```

            ### 3D Object
            ```python
            wandb.log(
                {
                    "generated_samples": [
                        wandb.Object3D(open("sample.obj")),
                        wandb.Object3D(open("sample.gltf")),
                        wandb.Object3D(open("sample.glb")),
                    ]
                }
            )
            ```

        Raises:
            wandb.Error: if called before `wandb.init`
            ValueError: if invalid data is passed

        """
        if sync is not None:
            deprecate.deprecate(
                field_name=deprecate.Deprecated.run__log_sync,
                warning_message=(
                    "`sync` argument is deprecated and does not affect the behaviour of `wandb.log`"
                ),
            )
        self._log(data=data, step=step, commit=commit)

    @_run_decorator._noop_on_finish()
    @_run_decorator._attach
    def save(
        self,
        glob_str: Optional[str] = None,
        base_path: Optional[str] = None,
        policy: "PolicyName" = "live",
    ) -> Union[bool, List[str]]:
        """Ensure all files matching `glob_str` are synced to wandb with the policy specified.

        Arguments:
            glob_str: (string) a relative or absolute path to a unix glob or regular
                path.  If this isn't specified the method is a noop.
            base_path: (string) the base path to run the glob relative to
            policy: (string) on of `live`, `now`, or `end`
                - live: upload the file as it changes, overwriting the previous version
                - now: upload the file once now
                - end: only upload file when the run ends
        """
        if glob_str is None:
            # noop for historical reasons, run.save() may be called in legacy code
            deprecate.deprecate(
                field_name=deprecate.Deprecated.run__save_no_args,
                warning_message=(
                    "Calling wandb.run.save without any arguments is deprecated."
                    "Changes to attributes are automatically persisted."
                ),
            )
            return True

        return self._save(glob_str, base_path, policy)

    def _save(
        self,
        glob_str: Optional[str] = None,
        base_path: Optional[str] = None,
        policy: "PolicyName" = "live",
    ) -> Union[bool, List[str]]:
        if policy not in ("live", "end", "now"):
            raise ValueError(
                'Only "live" "end" and "now" policies are currently supported.'
            )
        if isinstance(glob_str, bytes):
            glob_str = glob_str.decode("utf-8")
        if not isinstance(glob_str, str):
            raise ValueError("Must call wandb.save(glob_str) with glob_str a str")

        if base_path is None:
            if os.path.isabs(glob_str):
                base_path = os.path.dirname(glob_str)
                wandb.termwarn(
                    "Saving files without folders. If you want to preserve "
                    "sub directories pass base_path to wandb.save, i.e. "
                    'wandb.save("/mnt/folder/file.h5", base_path="/mnt")',
                    repeat=False,
                )
            else:
                base_path = "."
        wandb_glob_str = GlobStr(os.path.relpath(glob_str, base_path))
        if ".." + os.sep in wandb_glob_str:
            raise ValueError("globs can't walk above base_path")

        with telemetry.context(run=self) as tel:
            tel.feature.save = True

        if glob_str.startswith("gs://") or glob_str.startswith("s3://"):
            wandb.termlog(
                "%s is a cloud storage url, can't save file to wandb." % glob_str
            )
            return []
        files = glob.glob(os.path.join(self._settings.files_dir, wandb_glob_str))
        warn = False
        if len(files) == 0 and "*" in wandb_glob_str:
            warn = True
        for path in glob.glob(glob_str):
            file_name = os.path.relpath(path, base_path)
            abs_path = os.path.abspath(path)
            wandb_path = os.path.join(self._settings.files_dir, file_name)
            filesystem.mkdir_exists_ok(os.path.dirname(wandb_path))
            # We overwrite symlinks because namespaces can change in Tensorboard
            if os.path.islink(wandb_path) and abs_path != os.readlink(wandb_path):
                os.remove(wandb_path)
                os.symlink(abs_path, wandb_path)
            elif not os.path.exists(wandb_path):
                os.symlink(abs_path, wandb_path)
            files.append(wandb_path)
        if warn:
            file_str = "%i file" % len(files)
            if len(files) > 1:
                file_str += "s"
            wandb.termwarn(
                (
                    "Symlinked %s into the W&B run directory, "
                    "call wandb.save again to sync new files."
                )
                % file_str
            )
        files_dict: "FilesDict" = dict(files=[(wandb_glob_str, policy)])
        if self._backend and self._backend.interface:
            self._backend.interface.publish_files(files_dict)
        return files

    @_run_decorator._attach
    def restore(
        self,
        name: str,
        run_path: Optional[str] = None,
        replace: bool = False,
        root: Optional[str] = None,
    ) -> Union[None, TextIO]:
        return restore(
            name,
            run_path or self._get_path(),
            replace,
            root or self._settings.files_dir,
        )

    @_run_decorator._noop
    @_run_decorator._attach
    def finish(
        self, exit_code: Optional[int] = None, quiet: Optional[bool] = None
    ) -> None:
        """Mark a run as finished, and finish uploading all data.

        This is used when creating multiple runs in the same process. We automatically
        call this method when your script exits or if you use the run context manager.

        Arguments:
            exit_code: Set to something other than 0 to mark a run as failed
            quiet: Set to true to minimize log output
        """
        return self._finish(exit_code, quiet)

    def _finish(
        self, exit_code: Optional[int] = None, quiet: Optional[bool] = None
    ) -> None:
        if quiet is not None:
            self._quiet = quiet
        with telemetry.context(run=self) as tel:
            tel.feature.finish = True
        logger.info(f"finishing run {self._get_path()}")
        # detach jupyter hooks / others that needs to happen before backend shutdown
        for hook in self._teardown_hooks:
            if hook.stage == TeardownStage.EARLY:
                hook.call()

        self._atexit_cleanup(exit_code=exit_code)
        if self._wl and len(self._wl._global_run_stack) > 0:
            self._wl._global_run_stack.pop()
        # detach logger / others meant to be run after we've shutdown the backend
        for hook in self._teardown_hooks:
            if hook.stage == TeardownStage.LATE:
                hook.call()
        self._teardown_hooks = []
        module.unset_globals()

        # inform manager this run is finished
        manager = self._wl and self._wl._get_manager()
        if manager:
            manager._inform_finish(run_id=self._run_id)

        self._is_finished = True
        # end sentry session
        wandb._sentry.end_session()

    @_run_decorator._noop
    @_run_decorator._attach
    def join(self, exit_code: Optional[int] = None) -> None:
        """Deprecated alias for `finish()` - use finish instead."""
        deprecate.deprecate(
            field_name=deprecate.Deprecated.run__join,
            warning_message=(
                "wandb.run.join() is deprecated, please use wandb.run.finish()."
            ),
        )
        self._finish(exit_code=exit_code)

    @_run_decorator._noop_on_finish()
    @_run_decorator._attach
    def status(
        self,
    ) -> RunStatus:
        """Get sync info from the internal backend, about the current run's sync status."""
        if not self._backend or not self._backend.interface:
            return RunStatus()

        handle_run_status = self._backend.interface.deliver_request_run_status()
        result = handle_run_status.wait(timeout=-1)
        assert result
        sync_data = result.response.run_status_response

        sync_time = None
        if sync_data.sync_time.seconds:
            sync_time = datetime.fromtimestamp(
                sync_data.sync_time.seconds + sync_data.sync_time.nanos / 1e9
            )
        return RunStatus(
            sync_items_total=sync_data.sync_items_total,
            sync_items_pending=sync_data.sync_items_pending,
            sync_time=sync_time,
        )

    @staticmethod
    def plot_table(
        vega_spec_name: str,
        data_table: "wandb.Table",
        fields: Dict[str, Any],
        string_fields: Optional[Dict[str, Any]] = None,
    ) -> CustomChart:
        """Create a custom plot on a table.

        Arguments:
            vega_spec_name: the name of the spec for the plot
            data_table: a wandb.Table object containing the data to
                be used on the visualization
            fields: a dict mapping from table keys to fields that the custom
                visualization needs
            string_fields: a dict that provides values for any string constants
                the custom visualization needs
        """
        return custom_chart(vega_spec_name, data_table, fields, string_fields or {})

    def _add_panel(
        self, visualize_key: str, panel_type: str, panel_config: dict
    ) -> None:
        config = {
            "panel_type": panel_type,
            "panel_config": panel_config,
        }
        self._config_callback(val=config, key=("_wandb", "visualize", visualize_key))

    def _set_globals(self) -> None:
        module.set_global(
            run=self,
            config=self.config,
            log=self.log,
            summary=self.summary,
            save=self.save,
            use_artifact=self.use_artifact,
            log_artifact=self.log_artifact,
            define_metric=self.define_metric,
            plot_table=self.plot_table,
            alert=self.alert,
            mark_preempting=self.mark_preempting,
        )

    def _redirect(
        self,
        stdout_slave_fd: Optional[int],
        stderr_slave_fd: Optional[int],
        console: Optional[SettingsConsole] = None,
    ) -> None:
        if console is None:
            console = self._settings._console
        # only use raw for service to minimize potential changes
        if console == SettingsConsole.WRAP:
            if not self._settings._disable_service:
                console = SettingsConsole.WRAP_RAW
            else:
                console = SettingsConsole.WRAP_EMU
        logger.info("redirect: %s", console)

        out_redir: redirect.RedirectBase
        err_redir: redirect.RedirectBase

        # raw output handles the output_log writing in the internal process
        if console in {SettingsConsole.REDIRECT, SettingsConsole.WRAP_EMU}:
            output_log_path = os.path.join(
                self._settings.files_dir, filenames.OUTPUT_FNAME
            )
            # output writer might have been set up, see wrap_fallback case
            if not self._output_writer:
                self._output_writer = filesystem.CRDedupedFile(
                    open(output_log_path, "wb")
                )

        if console == SettingsConsole.REDIRECT:
            logger.info("Redirecting console.")
            out_redir = redirect.Redirect(
                src="stdout",
                cbs=[
                    lambda data: self._console_callback("stdout", data),
                    self._output_writer.write,  # type: ignore
                ],
            )
            err_redir = redirect.Redirect(
                src="stderr",
                cbs=[
                    lambda data: self._console_callback("stderr", data),
                    self._output_writer.write,  # type: ignore
                ],
            )
            if os.name == "nt":

                def wrap_fallback() -> None:
                    if self._out_redir:
                        self._out_redir.uninstall()
                    if self._err_redir:
                        self._err_redir.uninstall()
                    msg = (
                        "Tensorflow detected. Stream redirection is not supported "
                        "on Windows when tensorflow is imported. Falling back to "
                        "wrapping stdout/err."
                    )
                    wandb.termlog(msg)
                    self._redirect(None, None, console=SettingsConsole.WRAP)

                add_import_hook("tensorflow", wrap_fallback)
        elif console == SettingsConsole.WRAP_EMU:
            logger.info("Wrapping output streams.")
            out_redir = redirect.StreamWrapper(
                src="stdout",
                cbs=[
                    lambda data: self._console_callback("stdout", data),
                    self._output_writer.write,  # type: ignore
                ],
            )
            err_redir = redirect.StreamWrapper(
                src="stderr",
                cbs=[
                    lambda data: self._console_callback("stderr", data),
                    self._output_writer.write,  # type: ignore
                ],
            )
        elif console == SettingsConsole.WRAP_RAW:
            logger.info("Wrapping output streams.")
            out_redir = redirect.StreamRawWrapper(
                src="stdout",
                cbs=[
                    lambda data: self._console_raw_callback("stdout", data),
                ],
            )
            err_redir = redirect.StreamRawWrapper(
                src="stderr",
                cbs=[
                    lambda data: self._console_raw_callback("stderr", data),
                ],
            )
        elif console == SettingsConsole.OFF:
            return
        else:
            raise ValueError("unhandled console")
        try:
            # save stdout and stderr before installing new write functions
            out_redir.save()
            err_redir.save()
            out_redir.install()
            err_redir.install()
            self._out_redir = out_redir
            self._err_redir = err_redir
            logger.info("Redirects installed.")
        except Exception as e:
            print(e)
            logger.error("Failed to redirect.", exc_info=e)
        return

    def _restore(self) -> None:
        logger.info("restore")
        # TODO(jhr): drain and shutdown all threads
        if self._out_redir:
            self._out_redir.uninstall()
        if self._err_redir:
            self._err_redir.uninstall()
        logger.info("restore done")

    def _atexit_cleanup(self, exit_code: Optional[int] = None) -> None:
        if self._backend is None:
            logger.warning("process exited without backend configured")
            return
        if self._atexit_cleanup_called:
            return
        self._atexit_cleanup_called = True

        exit_code = exit_code or self._hooks.exit_code if self._hooks else 0
        logger.info(f"got exitcode: {exit_code}")
        if exit_code == 0:
            # Cleanup our resume file on a clean exit
            if os.path.exists(self._settings.resume_fname):
                os.remove(self._settings.resume_fname)

        self._exit_code = exit_code
        report_failure = False
        try:
            self._on_finish()
        except KeyboardInterrupt as ki:
            if wandb.wandb_agent._is_running():
                raise ki
            wandb.termerror("Control-C detected -- Run data was not synced")
            if not self._settings._jupyter:
                os._exit(-1)
        except Exception as e:
            if not self._settings._jupyter:
                report_failure = True
            self._console_stop()
            self._backend.cleanup()
            logger.error("Problem finishing run", exc_info=e)
            wandb.termerror("Problem finishing run")
            traceback.print_exception(*sys.exc_info())
        else:
            self._on_final()
        finally:
            if report_failure:
                os._exit(-1)

    def _console_start(self) -> None:
        logger.info("atexit reg")
        self._hooks = ExitHooks()

        manager = self._wl and self._wl._get_manager()
        if not manager:
            self._hooks.hook()
            # NB: manager will perform atexit hook like behavior for outstanding runs
            atexit.register(lambda: self._atexit_cleanup())

        self._redirect(self._stdout_slave_fd, self._stderr_slave_fd)

    def _console_stop(self) -> None:
        self._restore()
        if self._output_writer:
            self._output_writer.close()
            self._output_writer = None

    def _on_init(self) -> None:
        if self._backend and self._backend.interface:
            logger.info("communicating current version")
            version_handle = self._backend.interface.deliver_check_version(
                current_version=wandb.__version__
            )
            version_result = version_handle.wait(timeout=30)
            if not version_result:
                version_handle.abandon()
                return
            self._check_version = version_result.response.check_version_response
            logger.info(f"got version response {self._check_version}")

    def _on_start(self) -> None:
        # would like to move _set_global to _on_ready to unify _on_start and _on_attach
        # (we want to do the set globals after attach)
        # TODO(console) However _console_start calls Redirect that uses `wandb.run` hence breaks
        # TODO(jupyter) However _header calls _header_run_info that uses wandb.jupyter that uses
        #               `wandb.run` and hence breaks
        self._set_globals()
        self._header(
            self._check_version, settings=self._settings, printer=self._printer
        )

        if self._settings.save_code and self._settings.code_dir is not None:
            self.log_code(self._settings.code_dir)

        if self._backend and self._backend.interface and not self._settings._offline:
            self._run_status_checker = RunStatusChecker(
                interface=self._backend.interface,
            )
            self._run_status_checker.start()

        self._console_start()
        self._on_ready()

    def _on_attach(self) -> None:
        """Event triggered when run is attached to another run."""
        with telemetry.context(run=self) as tel:
            tel.feature.attach = True

        self._set_globals()
        self._is_attached = True
        self._on_ready()

    def _register_telemetry_import_hooks(
        self,
    ) -> None:
        def _telemetry_import_hook(
            run: "Run",
            module: Any,
        ) -> None:
            with telemetry.context(run=run) as tel:
                try:
                    name = getattr(module, "__name__", None)
                    if name is not None:
                        setattr(tel.imports_finish, name, True)
                except AttributeError:
                    return

        import_telemetry_set = telemetry.list_telemetry_imports()
        import_hook_fn = functools.partial(_telemetry_import_hook, self)
        for module_name in import_telemetry_set:
            register_post_import_hook(
                import_hook_fn,
                self._run_id,
                module_name,
            )

    def _on_ready(self) -> None:
        """Event triggered when run is ready for the user."""
        self._register_telemetry_import_hooks()

        # start reporting any telemetry changes
        self._telemetry_obj_active = True
        self._telemetry_flush()

        # object is about to be returned to the user, don't let them modify it
        self._freeze()

        if not self._settings.resume:
            if os.path.exists(self._settings.resume_fname):
                os.remove(self._settings.resume_fname)

    def _make_job_source_reqs(self) -> Tuple[List[str], Dict[str, Any], Dict[str, Any]]:
        import pkg_resources

        installed_packages_list = sorted(
            f"{d.key}=={d.version}" for d in iter(pkg_resources.working_set)
        )
        input_types = TypeRegistry.type_of(self.config.as_dict()).to_json()
        output_types = TypeRegistry.type_of(self.summary._as_dict()).to_json()

        return installed_packages_list, input_types, output_types

    def _construct_job_artifact(
        self,
        name: str,
        source_dict: "JobSourceDict",
        installed_packages_list: List[str],
        patch_path: Optional[os.PathLike] = None,
    ) -> "Artifact":
        job_artifact = job_builder.JobArtifact(name)
        if patch_path and os.path.exists(patch_path):
            job_artifact.add_file(FilePathStr(str(patch_path)), "diff.patch")
        with job_artifact.new_file("requirements.frozen.txt") as f:
            f.write("\n".join(installed_packages_list))
        with job_artifact.new_file("wandb-job.json") as f:
            f.write(json.dumps(source_dict))

        return job_artifact

    def _create_image_job(
        self,
        input_types: Dict[str, Any],
        output_types: Dict[str, Any],
        installed_packages_list: List[str],
        docker_image_name: Optional[str] = None,
        args: Optional[List[str]] = None,
    ) -> Optional["Artifact"]:
        docker_image_name = docker_image_name or os.getenv("WANDB_DOCKER")

        if not docker_image_name:
            return None

        name = wandb.util.make_artifact_name_safe(f"job-{docker_image_name}")
        s_args: Sequence[str] = args if args is not None else self._settings._args
        source_info: JobSourceDict = {
            "_version": "v0",
            "source_type": "image",
            "source": {"image": docker_image_name, "args": s_args},
            "input_types": input_types,
            "output_types": output_types,
            "runtime": self._settings._python,
        }
        job_artifact = self._construct_job_artifact(
            name, source_info, installed_packages_list
        )

        return job_artifact

    def _log_job_artifact_with_image(
        self, docker_image_name: str, args: Optional[List[str]] = None
    ) -> Artifact:
        packages, in_types, out_types = self._make_job_source_reqs()
        job_artifact = self._create_image_job(
            in_types,
            out_types,
            packages,
            args=args,
            docker_image_name=docker_image_name,
        )

        artifact = self.log_artifact(job_artifact)

        if not artifact:
            raise wandb.Error(f"Job Artifact log unsuccessful: {artifact}")
        else:
            return artifact

    def _on_probe_exit(self, probe_handle: MailboxProbe) -> None:
        handle = probe_handle.get_mailbox_handle()
        if handle:
            result = handle.wait(timeout=0)
            if not result:
                return
            probe_handle.set_probe_result(result)
        assert self._backend and self._backend.interface
        handle = self._backend.interface.deliver_poll_exit()
        probe_handle.set_mailbox_handle(handle)

    def _on_progress_exit(self, progress_handle: MailboxProgress) -> None:
        probe_handles = progress_handle.get_probe_handles()
        assert probe_handles and len(probe_handles) == 1

        result = probe_handles[0].get_probe_result()
        if not result:
            return
        self._footer_file_pusher_status_info(
            result.response.poll_exit_response, printer=self._printer
        )

    def _on_finish(self) -> None:
        trigger.call("on_finished")

        if self._run_status_checker is not None:
            self._run_status_checker.stop()

        self._console_stop()  # TODO: there's a race here with jupyter console logging

        assert self._backend and self._backend.interface
        exit_handle = self._backend.interface.deliver_exit(self._exit_code)
        exit_handle.add_probe(on_probe=self._on_probe_exit)

        self._footer_exit_status_info(
            self._exit_code, settings=self._settings, printer=self._printer
        )

        _ = exit_handle.wait(timeout=-1, on_progress=self._on_progress_exit)

        # dispatch all our final requests
        poll_exit_handle = self._backend.interface.deliver_poll_exit()
        server_info_handle = self._backend.interface.deliver_request_server_info()
        final_summary_handle = self._backend.interface.deliver_get_summary()
        sampled_history_handle = (
            self._backend.interface.deliver_request_sampled_history()
        )

        # wait for them, it's ok to do this serially but this can be improved
        result = poll_exit_handle.wait(timeout=-1)
        assert result
        self._poll_exit_response = result.response.poll_exit_response

        result = server_info_handle.wait(timeout=-1)
        assert result
        self._server_info_response = result.response.server_info_response

        result = sampled_history_handle.wait(timeout=-1)
        assert result
        self._sampled_history = result.response.sampled_history_response

        result = final_summary_handle.wait(timeout=-1)
        assert result
        self._final_summary = result.response.get_summary_response

        if self._backend:
            self._backend.cleanup()

        if self._run_status_checker:
            self._run_status_checker.join()

        self._unregister_telemetry_import_hooks(self._run_id)

    @staticmethod
    def _unregister_telemetry_import_hooks(run_id: str) -> None:
        import_telemetry_set = telemetry.list_telemetry_imports()
        for module_name in import_telemetry_set:
            unregister_post_import_hook(module_name, run_id)

    def _on_final(self) -> None:
        self._footer(
            self._sampled_history,
            self._final_summary,
            self._poll_exit_response,
            self._server_info_response,
            self._check_version,
            self._reporter,
            self._quiet,
            settings=self._settings,
            printer=self._printer,
        )

    @_run_decorator._noop_on_finish()
    @_run_decorator._attach
    def define_metric(
        self,
        name: str,
        step_metric: Union[str, wandb_metric.Metric, None] = None,
        step_sync: Optional[bool] = None,
        hidden: Optional[bool] = None,
        summary: Optional[str] = None,
        goal: Optional[str] = None,
        overwrite: Optional[bool] = None,
        **kwargs: Any,
    ) -> wandb_metric.Metric:
        """Define metric properties which will later be logged with `wandb.log()`.

        Arguments:
            name: Name of the metric.
            step_metric: Independent variable associated with the metric.
            step_sync: Automatically add `step_metric` to history if needed.
                Defaults to True if step_metric is specified.
            hidden: Hide this metric from automatic plots.
            summary: Specify aggregate metrics added to summary.
                Supported aggregations: "min,max,mean,best,last,none"
                Default aggregation is `copy`
                Aggregation `best` defaults to `goal`==`minimize`
            goal: Specify direction for optimizing the metric.
                Supported directions: "minimize,maximize"

        Returns:
            A metric object is returned that can be further specified.

        """
        return self._define_metric(
            name, step_metric, step_sync, hidden, summary, goal, overwrite, **kwargs
        )

    def _define_metric(
        self,
        name: str,
        step_metric: Union[str, wandb_metric.Metric, None] = None,
        step_sync: Optional[bool] = None,
        hidden: Optional[bool] = None,
        summary: Optional[str] = None,
        goal: Optional[str] = None,
        overwrite: Optional[bool] = None,
        **kwargs: Any,
    ) -> wandb_metric.Metric:
        if not name:
            raise wandb.Error("define_metric() requires non-empty name argument")
        for k in kwargs:
            wandb.termwarn(f"Unhandled define_metric() arg: {k}")
        if isinstance(step_metric, wandb_metric.Metric):
            step_metric = step_metric.name
        for arg_name, arg_val, exp_type in (
            ("name", name, str),
            ("step_metric", step_metric, str),
            ("step_sync", step_sync, bool),
            ("hidden", hidden, bool),
            ("summary", summary, str),
            ("goal", goal, str),
            ("overwrite", overwrite, bool),
        ):
            # NOTE: type checking is broken for isinstance and str
            if arg_val is not None and not isinstance(arg_val, exp_type):
                arg_type = type(arg_val).__name__
                raise wandb.Error(
                    "Unhandled define_metric() arg: {} type: {}".format(
                        arg_name, arg_type
                    )
                )
        stripped = name[:-1] if name.endswith("*") else name
        if "*" in stripped:
            raise wandb.Error(
                "Unhandled define_metric() arg: name (glob suffixes only): {}".format(
                    name
                )
            )
        summary_ops: Optional[Sequence[str]] = None
        if summary:
            summary_items = [s.lower() for s in summary.split(",")]
            summary_ops = []
            valid = {"min", "max", "mean", "best", "last", "copy", "none"}
            for i in summary_items:
                if i not in valid:
                    raise wandb.Error(f"Unhandled define_metric() arg: summary op: {i}")
                summary_ops.append(i)
        goal_cleaned: Optional[str] = None
        if goal is not None:
            goal_cleaned = goal[:3].lower()
            valid_goal = {"min", "max"}
            if goal_cleaned not in valid_goal:
                raise wandb.Error(f"Unhandled define_metric() arg: goal: {goal}")
        m = wandb_metric.Metric(
            name=name,
            step_metric=step_metric,
            step_sync=step_sync,
            summary=summary_ops,
            hidden=hidden,
            goal=goal_cleaned,
            overwrite=overwrite,
        )
        m._set_callback(self._metric_callback)
        m._commit()
        with telemetry.context(run=self) as tel:
            tel.feature.metric = True
        return m

    # TODO(jhr): annotate this
    @_run_decorator._attach
    def watch(  # type: ignore
        self,
        models,
        criterion=None,
        log="gradients",
        log_freq=100,
        idx=None,
        log_graph=False,
    ) -> None:
        wandb.watch(models, criterion, log, log_freq, idx, log_graph)

    # TODO(jhr): annotate this
    @_run_decorator._attach
    def unwatch(self, models=None) -> None:  # type: ignore
        wandb.unwatch(models=models)

    # TODO(kdg): remove all artifact swapping logic
    def _swap_artifact_name(self, artifact_name: str, use_as: Optional[str]) -> str:
        artifact_key_string = use_as or artifact_name
        replacement_artifact_info = self._launch_artifact_mapping.get(
            artifact_key_string
        )
        if replacement_artifact_info is not None:
            new_name = replacement_artifact_info.get("name")
            entity = replacement_artifact_info.get("entity")
            project = replacement_artifact_info.get("project")
            if new_name is None or entity is None or project is None:
                raise ValueError(
                    "Misconfigured artifact in launch config. Must include name, project and entity keys."
                )
            return f"{entity}/{project}/{new_name}"
        elif replacement_artifact_info is None and use_as is None:
            sequence_name = artifact_name.split(":")[0].split("/")[-1]
            unique_artifact_replacement_info = (
                self._unique_launch_artifact_sequence_names.get(sequence_name)
            )
            if unique_artifact_replacement_info is not None:
                new_name = unique_artifact_replacement_info.get("name")
                entity = unique_artifact_replacement_info.get("entity")
                project = unique_artifact_replacement_info.get("project")
                if new_name is None or entity is None or project is None:
                    raise ValueError(
                        "Misconfigured artifact in launch config. Must include name, project and entity keys."
                    )
                return f"{entity}/{project}/{new_name}"

        else:
            return artifact_name

        return artifact_name

    def _detach(self) -> None:
        pass

    @_run_decorator._noop_on_finish()
    @_run_decorator._attach
    def link_artifact(
        self,
        artifact: Union[public.Artifact, Artifact],
        target_path: str,
        aliases: Optional[List[str]] = None,
    ) -> None:
        """Link the given artifact to a portfolio (a promoted collection of artifacts).

        The linked artifact will be visible in the UI for the specified portfolio.

        Arguments:
            artifact: the (public or local) artifact which will be linked
            target_path: `str` - takes the following forms: {portfolio}, {project}/{portfolio},
                or {entity}/{project}/{portfolio}
            aliases: `List[str]` - optional alias(es) that will only be applied on this linked artifact
                                   inside the portfolio.
            The alias "latest" will always be applied to the latest version of an artifact that is linked.

        Returns:
            None

        """
        portfolio, project, entity = wandb.util._parse_entity_project_item(target_path)
        if aliases is None:
            aliases = []

        if self._backend and self._backend.interface:
            if isinstance(artifact, Artifact) and not artifact._logged_artifact:
                artifact = self._log_artifact(artifact)
            if not self._settings._offline:
                self._backend.interface.publish_link_artifact(
                    self,
                    artifact,
                    portfolio,
                    aliases,
                    entity,
                    project,
                )
            else:
                # TODO: implement offline mode + sync
                raise NotImplementedError

    @_run_decorator._noop_on_finish()
    @_run_decorator._attach
    def use_artifact(
        self,
        artifact_or_name: Union[str, public.Artifact, Artifact],
        type: Optional[str] = None,
        aliases: Optional[List[str]] = None,
        use_as: Optional[str] = None,
    ) -> Union[public.Artifact, Artifact]:
        """Declare an artifact as an input to a run.

        Call `download` or `file` on the returned object to get the contents locally.

        Arguments:
            artifact_or_name: (str or Artifact) An artifact name.
                May be prefixed with entity/project/. Valid names
                can be in the following forms:
                    - name:version
                    - name:alias
                    - digest
                You can also pass an Artifact object created by calling `wandb.Artifact`
            type: (str, optional) The type of artifact to use.
            aliases: (list, optional) Aliases to apply to this artifact
            use_as: (string, optional) Optional string indicating what purpose the artifact was used with.
                                       Will be shown in UI.

        Returns:
            An `Artifact` object.
        """
        if self._settings._offline:
            raise TypeError("Cannot use artifact when in offline mode.")
        r = self._run_obj
        assert r is not None
        api = internal.Api(default_settings={"entity": r.entity, "project": r.project})
        api.set_current_run_id(self._run_id)

        if isinstance(artifact_or_name, str):
            if self._launch_artifact_mapping:
                name = self._swap_artifact_name(artifact_or_name, use_as)
            else:
                name = artifact_or_name
            public_api = self._public_api()
            artifact = public_api.artifact(type=type, name=name)
            if type is not None and type != artifact.type:
                raise ValueError(
                    "Supplied type {} does not match type {} of artifact {}".format(
                        type, artifact.type, artifact.name
                    )
                )
            artifact._use_as = use_as or artifact_or_name
            if use_as:
                if (
                    use_as in self._used_artifact_slots.keys()
                    and self._used_artifact_slots[use_as] != artifact.id
                ):
                    raise ValueError(
                        "Cannot call use_artifact with the same use_as argument more than once"
                    )
                elif ":" in use_as or "/" in use_as:
                    raise ValueError(
                        "use_as cannot contain special characters ':' or '/'"
                    )
                self._used_artifact_slots[use_as] = artifact.id
            api.use_artifact(
                artifact.id,
                use_as=use_as or artifact_or_name,
            )
        else:
            artifact = artifact_or_name
            if aliases is None:
                aliases = []
            elif isinstance(aliases, str):
                aliases = [aliases]
            if isinstance(artifact_or_name, wandb.Artifact):
                if use_as is not None:
                    wandb.termwarn(
                        "Indicating use_as is not supported when using an artifact with an instance of `wandb.Artifact`"
                    )
                self._log_artifact(
                    artifact,
                    aliases=aliases,
                    is_user_created=True,
                    use_after_commit=True,
                )
                artifact.wait()
                artifact._use_as = use_as or artifact.name
            elif isinstance(artifact, public.Artifact):
                if (
                    self._launch_artifact_mapping
                    and artifact.name in self._launch_artifact_mapping.keys()
                ):
                    wandb.termwarn(
                        "Swapping artifacts is not supported when using an instance of `public.Artifact`. "
                        f"Using {artifact.name}."
                    )
                artifact._use_as = use_as or artifact.name
                api.use_artifact(
                    artifact.id, use_as=use_as or artifact._use_as or artifact.name
                )
            else:
                raise ValueError(
                    'You must pass an artifact name (e.g. "pedestrian-dataset:v1"), '
                    "an instance of `wandb.Artifact`, or `wandb.Api().artifact()` to `use_artifact`"
                )
        if self._backend and self._backend.interface:
            self._backend.interface.publish_use_artifact(artifact)
        return artifact

    @_run_decorator._noop_on_finish()
    @_run_decorator._attach
    def log_artifact(
        self,
        artifact_or_path: Union[wandb_artifacts.Artifact, StrPath],
        name: Optional[str] = None,
        type: Optional[str] = None,
        aliases: Optional[List[str]] = None,
    ) -> wandb_artifacts.Artifact:
        """Declare an artifact as an output of a run.

        Arguments:
            artifact_or_path: (str or Artifact) A path to the contents of this artifact,
                can be in the following forms:
                    - `/local/directory`
                    - `/local/directory/file.txt`
                    - `s3://bucket/path`
                You can also pass an Artifact object created by calling
                `wandb.Artifact`.
            name: (str, optional) An artifact name. May be prefixed with entity/project.
                Valid names can be in the following forms:
                    - name:version
                    - name:alias
                    - digest
                This will default to the basename of the path prepended with the current
                run id  if not specified.
            type: (str) The type of artifact to log, examples include `dataset`, `model`
            aliases: (list, optional) Aliases to apply to this artifact,
                defaults to `["latest"]`

        Returns:
            An `Artifact` object.
        """
        return self._log_artifact(
            artifact_or_path, name=name, type=type, aliases=aliases
        )

    @_run_decorator._noop_on_finish()
    @_run_decorator._attach
    def upsert_artifact(
        self,
        artifact_or_path: Union[wandb_artifacts.Artifact, str],
        name: Optional[str] = None,
        type: Optional[str] = None,
        aliases: Optional[List[str]] = None,
        distributed_id: Optional[str] = None,
    ) -> wandb_artifacts.Artifact:
        """Declare (or append to) a non-finalized artifact as output of a run.

        Note that you must call run.finish_artifact() to finalize the artifact.
        This is useful when distributed jobs need to all contribute to the same artifact.

        Arguments:
            artifact_or_path: (str or Artifact) A path to the contents of this artifact,
                can be in the following forms:
                    - `/local/directory`
                    - `/local/directory/file.txt`
                    - `s3://bucket/path`
                You can also pass an Artifact object created by calling
                `wandb.Artifact`.
            name: (str, optional) An artifact name. May be prefixed with entity/project.
                Valid names can be in the following forms:
                    - name:version
                    - name:alias
                    - digest
                This will default to the basename of the path prepended with the current
                run id  if not specified.
            type: (str) The type of artifact to log, examples include `dataset`, `model`
            aliases: (list, optional) Aliases to apply to this artifact,
                defaults to `["latest"]`
            distributed_id: (string, optional) Unique string that all distributed jobs share. If None,
                defaults to the run's group name.

        Returns:
            An `Artifact` object.
        """
        if self._get_group() == "" and distributed_id is None:
            raise TypeError(
                "Cannot upsert artifact unless run is in a group or distributed_id is provided"
            )
        if distributed_id is None:
            distributed_id = self._get_group()
        return self._log_artifact(
            artifact_or_path,
            name=name,
            type=type,
            aliases=aliases,
            distributed_id=distributed_id,
            finalize=False,
        )

    @_run_decorator._noop_on_finish()
    @_run_decorator._attach
    def finish_artifact(
        self,
        artifact_or_path: Union[wandb_artifacts.Artifact, str],
        name: Optional[str] = None,
        type: Optional[str] = None,
        aliases: Optional[List[str]] = None,
        distributed_id: Optional[str] = None,
    ) -> wandb_artifacts.Artifact:
        """Finishes a non-finalized artifact as output of a run.

        Subsequent "upserts" with the same distributed ID will result in a new version.

        Arguments:
            artifact_or_path: (str or Artifact) A path to the contents of this artifact,
                can be in the following forms:
                    - `/local/directory`
                    - `/local/directory/file.txt`
                    - `s3://bucket/path`
                You can also pass an Artifact object created by calling
                `wandb.Artifact`.
            name: (str, optional) An artifact name. May be prefixed with entity/project.
                Valid names can be in the following forms:
                    - name:version
                    - name:alias
                    - digest
                This will default to the basename of the path prepended with the current
                run id  if not specified.
            type: (str) The type of artifact to log, examples include `dataset`, `model`
            aliases: (list, optional) Aliases to apply to this artifact,
                defaults to `["latest"]`
            distributed_id: (string, optional) Unique string that all distributed jobs share. If None,
                defaults to the run's group name.

        Returns:
            An `Artifact` object.
        """
        if self._get_group() == "" and distributed_id is None:
            raise TypeError(
                "Cannot finish artifact unless run is in a group or distributed_id is provided"
            )
        if distributed_id is None:
            distributed_id = self._get_group()

        return self._log_artifact(
            artifact_or_path,
            name,
            type,
            aliases,
            distributed_id=distributed_id,
            finalize=True,
        )

    def _log_artifact(
        self,
        artifact_or_path: Union[wandb_artifacts.Artifact, StrPath],
        name: Optional[str] = None,
        type: Optional[str] = None,
        aliases: Optional[List[str]] = None,
        distributed_id: Optional[str] = None,
        finalize: bool = True,
        is_user_created: bool = False,
        use_after_commit: bool = False,
    ) -> wandb_artifacts.Artifact:
        api = internal.Api()
        if api.settings().get("anonymous") == "true":
            wandb.termwarn(
                "Artifacts logged anonymously cannot be claimed and expire after 7 days."
            )
        if not finalize and distributed_id is None:
            raise TypeError("Must provide distributed_id if artifact is not finalize")
        if aliases is not None:
            if any(invalid in alias for alias in aliases for invalid in ["/", ":"]):
                raise ValueError(
                    "Aliases must not contain any of the following characters: /, :"
                )
        artifact, aliases = self._prepare_artifact(
            artifact_or_path, name, type, aliases
        )
        artifact.distributed_id = distributed_id
        self._assert_can_log_artifact(artifact)
        if self._backend and self._backend.interface:
            if not self._settings._offline:
                future = self._backend.interface.communicate_artifact(
                    self,
                    artifact,
                    aliases,
                    self.step,
                    finalize=finalize,
                    is_user_created=is_user_created,
                    use_after_commit=use_after_commit,
                )
                artifact._logged_artifact = _LazyArtifact(self._public_api(), future)
            else:
                self._backend.interface.publish_artifact(
                    self,
                    artifact,
                    aliases,
                    finalize=finalize,
                    is_user_created=is_user_created,
                    use_after_commit=use_after_commit,
                )
        elif self._internal_run_interface:
            self._internal_run_interface.publish_artifact(
                self,
                artifact,
                aliases,
                finalize=finalize,
                is_user_created=is_user_created,
                use_after_commit=use_after_commit,
            )
        return artifact

    def _public_api(self, overrides: Optional[Dict[str, str]] = None) -> PublicApi:
        overrides = {"run": self._run_id}
        run_obj = self._run_obj
        if run_obj is not None:
            overrides["entity"] = run_obj.entity
            overrides["project"] = run_obj.project
        return public.Api(overrides)

    # TODO(jhr): annotate this
    def _assert_can_log_artifact(self, artifact) -> None:  # type: ignore
        if not self._settings._offline:
            try:
                public_api = self._public_api()
                expected_type = public.Artifact.expected_type(
                    public_api.client,
                    artifact.name,
                    public_api.settings["entity"],
                    public_api.settings["project"],
                )
            except requests.exceptions.RequestException:
                # Just return early if there is a network error. This is
                # ok, as this function is intended to help catch an invalid
                # type early, but not a hard requirement for valid operation.
                return
            if expected_type is not None and artifact.type != expected_type:
                raise ValueError(
                    f"Artifact {artifact.name} already exists with type {expected_type}; "
                    f"cannot create another with type {artifact.type}"
                )

    def _prepare_artifact(
        self,
        artifact_or_path: Union[wandb_artifacts.Artifact, StrPath],
        name: Optional[str] = None,
        type: Optional[str] = None,
        aliases: Optional[List[str]] = None,
    ) -> Tuple[wandb_artifacts.Artifact, List[str]]:
        if isinstance(artifact_or_path, (str, os.PathLike)):
            name = name or f"run-{self._run_id}-{os.path.basename(artifact_or_path)}"
            artifact = wandb.Artifact(name, type or "unspecified")
            if os.path.isfile(artifact_or_path):
                artifact.add_file(artifact_or_path)
            elif os.path.isdir(artifact_or_path):
                artifact.add_dir(artifact_or_path)
            elif "://" in str(artifact_or_path):
                artifact.add_reference(artifact_or_path)
            else:
                raise ValueError(
                    "path must be a file, directory or external"
                    "reference like s3://bucket/path"
                )
        else:
            artifact = artifact_or_path
        if not isinstance(artifact, wandb.Artifact):
            raise ValueError(
                "You must pass an instance of wandb.Artifact or a "
                "valid file path to log_artifact"
            )
        artifact.finalize()
        return artifact, _resolve_aliases(aliases)

    @_run_decorator._noop_on_finish()
    @_run_decorator._attach
    def alert(
        self,
        title: str,
        text: str,
        level: Optional[Union[str, "AlertLevel"]] = None,
        wait_duration: Union[int, float, timedelta, None] = None,
    ) -> None:
        """Launch an alert with the given title and text.

        Arguments:
            title: (str) The title of the alert, must be less than 64 characters long.
            text: (str) The text body of the alert.
            level: (str or wandb.AlertLevel, optional) The alert level to use, either: `INFO`, `WARN`, or `ERROR`.
            wait_duration: (int, float, or timedelta, optional) The time to wait (in seconds) before sending another
                alert with this title.
        """
        level = level or wandb.AlertLevel.INFO
        level_str: str = level.value if isinstance(level, wandb.AlertLevel) else level
        if level_str not in {lev.value for lev in wandb.AlertLevel}:
            raise ValueError("level must be one of 'INFO', 'WARN', or 'ERROR'")

        wait_duration = wait_duration or timedelta(minutes=1)
        if isinstance(wait_duration, int) or isinstance(wait_duration, float):
            wait_duration = timedelta(seconds=wait_duration)
        elif not callable(getattr(wait_duration, "total_seconds", None)):
            raise ValueError(
                "wait_duration must be an int, float, or datetime.timedelta"
            )
        wait_duration = int(wait_duration.total_seconds() * 1000)

        if self._backend and self._backend.interface:
            self._backend.interface.publish_alert(title, text, level_str, wait_duration)

    def __enter__(self) -> "Run":
        return self

    def __exit__(
        self,
        exc_type: Type[BaseException],
        exc_val: BaseException,
        exc_tb: TracebackType,
    ) -> bool:
        exit_code = 0 if exc_type is None else 1
        self._finish(exit_code)
        return exc_type is None

    @_run_decorator._noop_on_finish()
    @_run_decorator._attach
    def mark_preempting(self) -> None:
        """Mark this run as preempting.

        Also tells the internal process to immediately report this to server.
        """
        if self._backend and self._backend.interface:
            self._backend.interface.publish_preempting()

    # ------------------------------------------------------------------------------
    # HEADER
    # ------------------------------------------------------------------------------
    # Note: All the header methods are static methods since we want to share the printing logic
    # with the service execution path that doesn't have access to the run instance
    @staticmethod
    def _header(
        check_version: Optional["CheckVersionResponse"] = None,
        *,
        settings: "Settings",
        printer: Union["PrinterTerm", "PrinterJupyter"],
    ) -> None:
        # printer = printer or get_printer(settings._jupyter)
        Run._header_version_check_info(
            check_version, settings=settings, printer=printer
        )
        Run._header_wandb_version_info(settings=settings, printer=printer)
        Run._header_sync_info(settings=settings, printer=printer)
        Run._header_run_info(settings=settings, printer=printer)

    @staticmethod
    def _header_version_check_info(
        check_version: Optional["CheckVersionResponse"] = None,
        *,
        settings: "Settings",
        printer: Union["PrinterTerm", "PrinterJupyter"],
    ) -> None:
        if not check_version or settings._offline:
            return

        # printer = printer or get_printer(settings._jupyter)
        if check_version.delete_message:
            printer.display(check_version.delete_message, level="error")
        elif check_version.yank_message:
            printer.display(check_version.yank_message, level="warn")

        printer.display(
            check_version.upgrade_message, off=not check_version.upgrade_message
        )

    @staticmethod
    def _header_wandb_version_info(
        *,
        settings: "Settings",
        printer: Union["PrinterTerm", "PrinterJupyter"],
    ) -> None:
        if settings.quiet or settings.silent:
            return

        # printer = printer or get_printer(settings._jupyter)
        # TODO: add this to a higher verbosity level
        printer.display(
            f"Tracking run with wandb version {wandb.__version__}", off=False
        )

    @staticmethod
    def _header_sync_info(
        *,
        settings: "Settings",
        printer: Union["PrinterTerm", "PrinterJupyter"],
    ) -> None:
        # printer = printer or get_printer(settings._jupyter)
        if settings._offline:
            printer.display(
                [
                    f"W&B syncing is set to {printer.code('`offline`')} in this directory.  ",
                    f"Run {printer.code('`wandb online`')} or set {printer.code('WANDB_MODE=online')} "
                    "to enable cloud syncing.",
                ]
            )
        else:
            info = [f"Run data is saved locally in {printer.files(settings.sync_dir)}"]
            if not printer._html:
                info.append(
                    f"Run {printer.code('`wandb offline`')} to turn off syncing."
                )
            printer.display(info, off=settings.quiet or settings.silent)

    @staticmethod
    def _header_run_info(
        *,
        settings: "Settings",
        printer: Union["PrinterTerm", "PrinterJupyter"],
    ) -> None:
        if settings._offline or settings.silent:
            return

        run_url = settings.run_url
        project_url = settings.project_url
        sweep_url = settings.sweep_url

        run_state_str = "Resuming run" if settings.resumed else "Syncing run"
        run_name = settings.run_name
        if not run_name:
            return

        # printer = printer or get_printer(settings._jupyter)
        if printer._html:
            if not wandb.jupyter.maybe_display():
                run_line = f"<strong>{printer.link(run_url, run_name)}</strong>"
                project_line, sweep_line = "", ""

                # TODO(settings): make settings the source of truth
                if not wandb.jupyter.quiet():
                    doc_html = printer.link(wburls.get("doc_run"), "docs")

                    project_html = printer.link(project_url, "Weights & Biases")
                    project_line = f"to {project_html} ({doc_html})"

                    if sweep_url:
                        sweep_line = f"Sweep page: {printer.link(sweep_url, sweep_url)}"

                printer.display(
                    [f"{run_state_str} {run_line} {project_line}", sweep_line],
                )

        else:
            printer.display(
                f"{run_state_str} {printer.name(run_name)}", off=not run_name
            )

        if not settings.quiet:
            # TODO: add verbosity levels and add this to higher levels
            printer.display(
                f'{printer.emoji("star")} View project at {printer.link(project_url)}'
            )
            if sweep_url:
                printer.display(
                    f'{printer.emoji("broom")} View sweep at {printer.link(sweep_url)}'
                )
        printer.display(
            f'{printer.emoji("rocket")} View run at {printer.link(run_url)}',
        )

        # TODO(settings) use `wandb_settings` (if self.settings.anonymous == "true":)
        if Api().api.settings().get("anonymous") == "true":
            printer.display(
                "Do NOT share these links with anyone. They can be used to claim your runs.",
                level="warn",
                off=not run_name,
            )

    # ------------------------------------------------------------------------------
    # FOOTER
    # ------------------------------------------------------------------------------
    # Note: All the footer methods are static methods since we want to share the printing logic
    # with the service execution path that doesn't have acess to the run instance
    @staticmethod
    def _footer(
        sampled_history: Optional["SampledHistoryResponse"] = None,
        final_summary: Optional["GetSummaryResponse"] = None,
        poll_exit_response: Optional[PollExitResponse] = None,
        server_info_response: Optional[ServerInfoResponse] = None,
        check_version: Optional["CheckVersionResponse"] = None,
        reporter: Optional[Reporter] = None,
        quiet: Optional[bool] = None,
        *,
        settings: "Settings",
        printer: Union["PrinterTerm", "PrinterJupyter"],
    ) -> None:
        Run._footer_history_summary_info(
            history=sampled_history,
            summary=final_summary,
            quiet=quiet,
            settings=settings,
            printer=printer,
        )

        Run._footer_sync_info(
            poll_exit_response=poll_exit_response,
            quiet=quiet,
            settings=settings,
            printer=printer,
        )
        Run._footer_log_dir_info(quiet=quiet, settings=settings, printer=printer)
        Run._footer_version_check_info(
            check_version=check_version, quiet=quiet, settings=settings, printer=printer
        )
        Run._footer_local_warn(
            server_info_response=server_info_response,
            quiet=quiet,
            settings=settings,
            printer=printer,
        )
        Run._footer_reporter_warn_err(
            reporter=reporter, quiet=quiet, settings=settings, printer=printer
        )
        Run._footer_server_messages(
            server_info_response=server_info_response,
            quiet=quiet,
            settings=settings,
            printer=printer,
        )

    @staticmethod
    def _footer_exit_status_info(
        exit_code: Optional[int],
        *,
        settings: "Settings",
        printer: Union["PrinterTerm", "PrinterJupyter"],
    ) -> None:
        if settings.silent:
            return

        status = "(success)." if not exit_code else f"(failed {exit_code})."
        info = [
            f"Waiting for W&B process to finish... {printer.status(status, bool(exit_code))}"
        ]

        if not settings._offline and exit_code:
            info.append(f"Press {printer.abort()} to abort syncing.")

        printer.display(f'{" ".join(info)}')

    # fixme: Temporary hack until we move to rich which allows multiple spinners
    @staticmethod
    def _footer_file_pusher_status_info(
        poll_exit_responses: Optional[
            Union[PollExitResponse, List[Optional[PollExitResponse]]]
        ] = None,
        *,
        printer: Union["PrinterTerm", "PrinterJupyter"],
    ) -> None:
        if not poll_exit_responses:
            return
        if isinstance(poll_exit_responses, PollExitResponse):
            Run._footer_single_run_file_pusher_status_info(
                poll_exit_responses, printer=printer
            )
        elif isinstance(poll_exit_responses, list):
            poll_exit_responses_list = poll_exit_responses
            assert all(
                response is None or isinstance(response, PollExitResponse)
                for response in poll_exit_responses_list
            )
            if len(poll_exit_responses_list) == 0:
                return
            elif len(poll_exit_responses_list) == 1:
                Run._footer_single_run_file_pusher_status_info(
                    poll_exit_responses_list[0], printer=printer
                )
            else:
                Run._footer_multiple_runs_file_pusher_status_info(
                    poll_exit_responses_list, printer=printer
                )
        else:
            raise ValueError(
                f"Got the type `{type(poll_exit_responses)}` for `poll_exit_responses`. "
                "Expected either None, PollExitResponse or a List[Union[PollExitResponse, None]]"
            )

    @staticmethod
    def _footer_single_run_file_pusher_status_info(
        poll_exit_response: Optional[PollExitResponse] = None,
        *,
        printer: Union["PrinterTerm", "PrinterJupyter"],
    ) -> None:
        # todo: is this same as settings._offline?
        if not poll_exit_response:
            return

        progress = poll_exit_response.pusher_stats
        done = poll_exit_response.done

        megabyte = wandb.util.POW_2_BYTES[2][1]
        line = (
            f"{progress.uploaded_bytes / megabyte :.3f} MB of {progress.total_bytes / megabyte:.3f} MB uploaded "
            f"({progress.deduped_bytes / megabyte:.3f} MB deduped)\r"
        )

        percent_done = (
            1.0
            if progress.total_bytes == 0
            else progress.uploaded_bytes / progress.total_bytes
        )

        printer.progress_update(line, percent_done)
        if done:
            printer.progress_close()

            dedupe_fraction = (
                progress.deduped_bytes / float(progress.total_bytes)
                if progress.total_bytes > 0
                else 0
            )
            if dedupe_fraction > 0.01:
                printer.display(
                    f"W&B sync reduced upload amount by {dedupe_fraction * 100:.1f}%             "
                )

    @staticmethod
    def _footer_multiple_runs_file_pusher_status_info(
        poll_exit_responses: List[Optional[PollExitResponse]],
        *,
        printer: Union["PrinterTerm", "PrinterJupyter"],
    ) -> None:
        # todo: is this same as settings._offline?
        if not all(poll_exit_responses):
            return

        megabyte = wandb.util.POW_2_BYTES[2][1]
        total_files: int = sum(
            sum(
                [
                    response.file_counts.wandb_count,
                    response.file_counts.media_count,
                    response.file_counts.artifact_count,
                    response.file_counts.other_count,
                ]
            )
            for response in poll_exit_responses
            if response is not None and response.file_counts is not None
        )
        uploaded = sum(
            response.pusher_stats.uploaded_bytes
            for response in poll_exit_responses
            if response is not None and response.pusher_stats is not None
        )
        total = sum(
            response.pusher_stats.total_bytes
            for response in poll_exit_responses
            if response is not None and response.pusher_stats is not None
        )

        line = (
            f"Processing {len(poll_exit_responses)} runs with {total_files} files "
            f"({uploaded/megabyte :.2f} MB/{total/megabyte :.2f} MB)\r"
        )
        # line = "{}{:<{max_len}}\r".format(line, " ", max_len=(80 - len(line)))
        printer.progress_update(line)  # type: ignore [call-arg]

        done = all(
            [
                poll_exit_response.done
                for poll_exit_response in poll_exit_responses
                if poll_exit_response
            ]
        )
        if done:
            printer.progress_close()

    @staticmethod
    def _footer_sync_info(
        poll_exit_response: Optional[PollExitResponse] = None,
        quiet: Optional[bool] = None,
        *,
        settings: "Settings",
        printer: Union["PrinterTerm", "PrinterJupyter"],
    ) -> None:
        if settings.silent:
            return

        # printer = printer or get_printer(settings._jupyter)

        if settings._offline:
            printer.display(
                [
                    "You can sync this run to the cloud by running:",
                    printer.code(f"wandb sync {settings.sync_dir}"),
                ],
                off=(quiet or settings.quiet),
            )
        else:
            info = []
            if settings.run_name and settings.run_url:
                info = [
                    f"{printer.emoji('rocket')} View run {printer.name(settings.run_name)} at: {printer.link(settings.run_url)}"
                ]
            if poll_exit_response and poll_exit_response.file_counts:
                logger.info("logging synced files")
                file_counts = poll_exit_response.file_counts
                info.append(
                    f"Synced {file_counts.wandb_count} W&B file(s), {file_counts.media_count} media file(s), "
                    f"{file_counts.artifact_count} artifact file(s) and {file_counts.other_count} other file(s)",
                )
            printer.display(info)

    @staticmethod
    def _footer_log_dir_info(
        quiet: Optional[bool] = None,
        *,
        settings: "Settings",
        printer: Union["PrinterTerm", "PrinterJupyter"],
    ) -> None:
        if (quiet or settings.quiet) or settings.silent:
            return

        log_dir = settings.log_user or settings.log_internal
        if log_dir:
            log_dir = os.path.dirname(log_dir.replace(os.getcwd(), "."))
            printer.display(
                f"Find logs at: {printer.files(log_dir)}",
            )

    @staticmethod
    def _footer_history_summary_info(
        history: Optional["SampledHistoryResponse"] = None,
        summary: Optional["GetSummaryResponse"] = None,
        quiet: Optional[bool] = None,
        *,
        settings: "Settings",
        printer: Union["PrinterTerm", "PrinterJupyter"],
    ) -> None:
        if (quiet or settings.quiet) or settings.silent:
            return

        # printer = printer or get_printer(settings._jupyter)
        panel = []

        # Render history if available
        if history:
            logger.info("rendering history")

            sampled_history = {
                item.key: wandb.util.downsample(
                    item.values_float or item.values_int, 40
                )
                for item in history.item
                if not item.key.startswith("_")
            }

            history_rows = []
            for key, values in sorted(sampled_history.items()):
                if any(not isinstance(value, numbers.Number) for value in values):
                    continue
                sparkline = printer.sparklines(values)
                if sparkline:
                    history_rows.append([key, sparkline])
            if history_rows:
                history_grid = printer.grid(
                    history_rows,
                    "Run history:",
                )
                panel.append(history_grid)

        # Render summary if available
        if summary:
            final_summary = {
                item.key: json.loads(item.value_json)
                for item in summary.item
                if not item.key.startswith("_")
            }

            logger.info("rendering summary")
            summary_rows = []
            for key, value in sorted(final_summary.items()):
                # arrays etc. might be too large. for now, we just don't print them
                if isinstance(value, str):
                    value = value[:20] + "..." * (len(value) >= 20)
                    summary_rows.append([key, value])
                elif isinstance(value, numbers.Number):
                    value = round(value, 5) if isinstance(value, float) else value
                    summary_rows.append([key, str(value)])
                else:
                    continue

            if summary_rows:
                summary_grid = printer.grid(
                    summary_rows,
                    "Run summary:",
                )
                panel.append(summary_grid)

        if panel:
            printer.display(printer.panel(panel))

    @staticmethod
    def _footer_local_warn(
        server_info_response: Optional[ServerInfoResponse] = None,
        quiet: Optional[bool] = None,
        *,
        settings: "Settings",
        printer: Union["PrinterTerm", "PrinterJupyter"],
    ) -> None:
        if (quiet or settings.quiet) or settings.silent:
            return

        if settings._offline:
            return

        if not server_info_response or not server_info_response.local_info:
            return

        if settings.is_local:
            local_info = server_info_response.local_info
            latest_version, out_of_date = local_info.version, local_info.out_of_date
            if out_of_date:
                # printer = printer or get_printer(settings._jupyter)
                printer.display(
                    f"Upgrade to the {latest_version} version of W&B Server to get the latest features. "
                    f"Learn more: {printer.link(wburls.get('upgrade_server'))}",
                    level="warn",
                )

    @staticmethod
    def _footer_server_messages(
        server_info_response: Optional[ServerInfoResponse] = None,
        quiet: Optional[bool] = None,
        *,
        settings: "Settings",
        printer: Union["PrinterTerm", "PrinterJupyter"],
    ) -> None:
        if (quiet or settings.quiet) or settings.silent:
            return

        if settings.disable_hints:
            return

        if server_info_response and server_info_response.server_messages:
            for message in server_info_response.server_messages.item:
                printer.display(
                    message.html_text if printer._html else message.utf_text,
                    default_text=message.plain_text,
                    level=message.level,
                    off=message.type.lower() != "footer",
                )

    @staticmethod
    def _footer_version_check_info(
        check_version: Optional["CheckVersionResponse"] = None,
        quiet: Optional[bool] = None,
        *,
        settings: "Settings",
        printer: Union["PrinterTerm", "PrinterJupyter"],
    ) -> None:
        if not check_version:
            return

        if settings._offline:
            return

        if (quiet or settings.quiet) or settings.silent:
            return

        # printer = printer or get_printer(settings._jupyter)
        if check_version.delete_message:
            printer.display(check_version.delete_message, level="error")
        elif check_version.yank_message:
            printer.display(check_version.yank_message, level="warn")

        # only display upgrade message if packages are bad
        package_problem = check_version.delete_message or check_version.yank_message
        if package_problem and check_version.upgrade_message:
            printer.display(check_version.upgrade_message)

    @staticmethod
    def _footer_reporter_warn_err(
        reporter: Optional[Reporter] = None,
        quiet: Optional[bool] = None,
        *,
        settings: "Settings",
        printer: Union["PrinterTerm", "PrinterJupyter"],
    ) -> None:
        if (quiet or settings.quiet) or settings.silent:
            return

        if not reporter:
            return

        # printer = printer or get_printer(settings._jupyter)

        warning_lines = reporter.warning_lines
        if warning_lines:
            warnings = ["Warnings:"] + [f"{line}" for line in warning_lines]
            if len(warning_lines) < reporter.warning_count:
                warnings.append("More warnings...")
            printer.display(warnings)

        error_lines = reporter.error_lines
        if error_lines:
            errors = ["Errors:"] + [f"{line}" for line in error_lines]
            if len(error_lines) < reporter.error_count:
                errors.append("More errors...")
            printer.display(errors)


# We define this outside of the run context to support restoring before init
def restore(
    name: str,
    run_path: Optional[str] = None,
    replace: bool = False,
    root: Optional[str] = None,
) -> Union[None, TextIO]:
    """Download the specified file from cloud storage.

    File is placed into the current directory or run directory.
    By default, will only download the file if it doesn't already exist.

    Arguments:
        name: the name of the file
        run_path: optional path to a run to pull files from, i.e. `username/project_name/run_id`
            if wandb.init has not been called, this is required.
        replace: whether to download the file even if it already exists locally
        root: the directory to download the file to.  Defaults to the current
            directory or the run directory if wandb.init was called.

    Returns:
        None if it can't find the file, otherwise a file object open for reading

    Raises:
        wandb.CommError: if we can't connect to the wandb backend
        ValueError: if the file is not found or can't find run_path
    """
    is_disabled = wandb.run is not None and wandb.run.disabled
    run = None if is_disabled else wandb.run
    if run_path is None:
        if run is not None:
            run_path = run.path
        else:
            raise ValueError(
                "run_path required when calling wandb.restore before wandb.init"
            )
    if root is None:
        if run is not None:
            root = run.dir
    api = public.Api()
    api_run = api.run(run_path)
    if root is None:
        root = os.getcwd()
    path = os.path.join(root, name)
    if os.path.exists(path) and replace is False:
        return open(path)
    if is_disabled:
        return None
    files = api_run.files([name])
    if len(files) == 0:
        return None
    # if the file does not exist, the file has an md5 of 0
    if files[0].md5 == "0":
        raise ValueError(f"File {name} not found in {run_path or root}.")
    return files[0].download(root=root, replace=True)


# propagate our doc string to the runs restore method
try:
    Run.restore.__doc__ = restore.__doc__
except AttributeError:
    pass


def finish(exit_code: Optional[int] = None, quiet: Optional[bool] = None) -> None:
    """Mark a run as finished, and finish uploading all data.

    This is used when creating multiple runs in the same process.
    We automatically call this method when your script exits.

    Arguments:
        exit_code: Set to something other than 0 to mark a run as failed
        quiet: Set to true to minimize log output
    """
    if wandb.run:
        wandb.run.finish(exit_code=exit_code, quiet=quiet)


class InvalidArtifact:
    """An "artifact" that raises an error when any properties are accessed."""

    def __init__(self, base_artifact: "ArtifactInterface"):
        super().__setattr__("base_artifact", base_artifact)

    def __getattr__(self, __name: str) -> Any:
        raise ArtifactNotLoggedError(artifact=self.base_artifact, attr=__name)

    def __setattr__(self, __name: str, __value: Any) -> None:
        raise ArtifactNotLoggedError(artifact=self.base_artifact, attr=__name)

    def __bool__(self) -> bool:
        return False


class WaitTimeoutError(errors.Error):
    """Raised when wait() timeout occurs before process is finished."""


class _LazyArtifact(ArtifactInterface):
    _api: PublicApi
    _instance: Union[ArtifactInterface, InvalidArtifact]
    _future: Any

    def __init__(self, api: PublicApi, future: Any):
        self._api = api
        self._instance = InvalidArtifact(self)
        self._future = future

    def __getattr__(self, item: str) -> Any:
        return getattr(self._instance, item)

    def wait(self, timeout: Optional[int] = None) -> ArtifactInterface:
        if not self._instance:
            future_get = self._future.get(timeout)
            if not future_get:
                raise WaitTimeoutError(
                    "Artifact upload wait timed out, failed to fetch Artifact response"
                )
            resp = future_get.response.log_artifact_response
            if resp.error_message:
                raise ValueError(resp.error_message)
            self._instance = public.Artifact.from_id(resp.artifact_id, self._api.client)
        assert isinstance(
            self._instance, ArtifactInterface
        ), "Insufficient permissions to fetch Artifact with id {} from {}".format(
            resp.artifact_id, self._api.client.app_url
        )
        return self._instance

    @property
    def id(self) -> Optional[str]:
        return self._instance.id

    @property
    def source_version(self) -> Optional[str]:
        return self._instance.source_version

    @property
    def version(self) -> str:
        return self._instance.version

    @property
    def name(self) -> str:
        return self._instance.name

    @property
    def full_name(self) -> str:
        return self._instance.full_name

    @property
    def type(self) -> str:
        return self._instance.type

    @property
    def entity(self) -> str:
        return self._instance.entity

    @property
    def project(self) -> str:
        return self._instance.project

    @property
    def manifest(self) -> "ArtifactManifest":
        return self._instance.manifest

    @property
    def digest(self) -> str:
        return self._instance.digest

    @property
    def state(self) -> str:
        return self._instance.state

    @property
    def size(self) -> int:
        return self._instance.size

    @property
    def commit_hash(self) -> str:
        return self._instance.commit_hash

    @property
    def description(self) -> Optional[str]:
        return self._instance.description

    @description.setter
    def description(self, desc: Optional[str]) -> None:
        self._instance.description = desc

    @property
    def metadata(self) -> dict:
        return self._instance.metadata

    @metadata.setter
    def metadata(self, metadata: dict) -> None:
        self._instance.metadata = metadata

    @property
    def aliases(self) -> List[str]:
        return self._instance.aliases

    @aliases.setter
    def aliases(self, aliases: List[str]) -> None:
        self._instance.aliases = aliases

    def used_by(self) -> List["wandb.apis.public.Run"]:
        return self._instance.used_by()

    def logged_by(self) -> "wandb.apis.public.Run":
        return self._instance.logged_by()

    def get_path(self, name: str) -> "ArtifactManifestEntry":
        return self._instance.get_path(name)

    def get(self, name: str) -> "WBValue":
        return self._instance.get(name)

    def download(
        self, root: Optional[str] = None, recursive: bool = False
    ) -> FilePathStr:
        return self._instance.download(root, recursive)

    def checkout(self, root: Optional[str] = None) -> str:
        return self._instance.checkout(root)

    def verify(self, root: Optional[str] = None) -> Any:
        return self._instance.verify(root)

    def save(self) -> None:
        self._instance.save()

    def delete(self) -> None:
        self._instance.delete()<|MERGE_RESOLUTION|>--- conflicted
+++ resolved
@@ -47,10 +47,7 @@
     RunRecord,
     ServerInfoResponse,
 )
-<<<<<<< HEAD
-=======
 from wandb.sdk.internal import job_builder
->>>>>>> 5d9cf59a
 from wandb.sdk.lib.import_hooks import (
     register_post_import_hook,
     unregister_post_import_hook,
