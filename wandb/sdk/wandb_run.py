import _thread as thread
import atexit
from collections.abc import Mapping
from datetime import timedelta
from enum import IntEnum
import glob
import json
import logging
import os
import re
import sys
import threading
import time
import traceback
from types import TracebackType
from typing import (
    Any,
    Callable,
    Dict,
    List,
    NamedTuple,
    Optional,
    Sequence,
    TextIO,
    Tuple,
    Type,
    Union,
)
from typing import TYPE_CHECKING

import requests
import wandb
from wandb import errors
from wandb import trigger
from wandb._globals import _datatypes_set_callback
from wandb.apis import internal, public
from wandb.apis.internal import Api
from wandb.apis.public import Api as PublicApi
from wandb.proto.wandb_internal_pb2 import (
<<<<<<< HEAD
    GetSummaryResponse,
=======
>>>>>>> 06ff196c
    MetricRecord,
    RunRecord,
    SampledHistoryResponse,
)
from wandb.util import (
    add_import_hook,
    sentry_set_scope,
    to_forward_slash_path,
)
from wandb.viz import (
    create_custom_chart,
    custom_chart_panel_config,
    CustomChart,
    Visualize,
)

from . import wandb_artifacts
from . import wandb_config
from . import wandb_history
from . import wandb_metric
from . import wandb_summary
from .interface.artifacts import Artifact as ArtifactInterface
from .interface.interface import InterfaceBase
from .interface.summary_record import SummaryRecord
from .lib import (
    config_util,
    deprecate,
    filenames,
    filesystem,
    ipython,
    module,
    proto_util,
    redirect,
    telemetry,
)
from .lib.exit_hooks import ExitHooks
from .lib.git import GitRepo
from .lib.printer import get_printer
from .lib.reporting import Reporter
from .wandb_artifacts import Artifact
from .wandb_run_printer import run_printer
from .wandb_settings import Settings, SettingsConsole
from .wandb_setup import _WandbSetup


if TYPE_CHECKING:
    from .data_types import WBValue
    from .wandb_alerts import AlertLevel

    from .interface.artifacts import (
        ArtifactEntry,
        ArtifactManifest,
    )
    from wandb.proto.wandb_internal_pb2 import (
        CheckVersionResponse,
        PollExitResponse,
    )

    from .lib.printer import PrinterTerm, PrinterJupyter
    from wandb.proto.wandb_internal_pb2 import (
        CheckVersionResponse,
        GetSummaryResponse,
        SampledHistoryResponse,
    )


logger = logging.getLogger("wandb")
EXIT_TIMEOUT = 60
RE_LABEL = re.compile(r"[a-zA-Z0-9_-]+$")


class TeardownStage(IntEnum):
    EARLY = 1
    LATE = 2


class TeardownHook(NamedTuple):
    call: Callable[[], None]
    stage: TeardownStage


class RunStatusChecker(object):
    """Periodically polls the background process for relevant updates.

    For now, we just use this to figure out if the user has requested a stop.
    """

    def __init__(
        self,
        interface: InterfaceBase,
        stop_polling_interval: int = 15,
        retry_polling_interval: int = 5,
    ) -> None:
        self._interface = interface
        self._stop_polling_interval = stop_polling_interval
        self._retry_polling_interval = retry_polling_interval

        self._join_event = threading.Event()

        self._stop_thread = threading.Thread(target=self.check_status)
        self._stop_thread.name = "ChkStopThr"
        self._stop_thread.daemon = True
        self._stop_thread.start()

        self._retry_thread = threading.Thread(target=self.check_network_status)
        self._retry_thread.name = "NetStatThr"
        self._retry_thread.daemon = True
        self._retry_thread.start()

    def check_network_status(self) -> None:
        join_requested = False
        while not join_requested:
            status_response = self._interface.communicate_network_status()
            if status_response and status_response.network_responses:
                for hr in status_response.network_responses:
                    if (
                        hr.http_status_code == 200 or hr.http_status_code == 0
                    ):  # we use 0 for non-http errors (eg wandb errors)
                        wandb.termlog("{}".format(hr.http_response_text))
                    else:
                        wandb.termlog(
                            "{} encountered ({}), retrying request".format(
                                hr.http_status_code, hr.http_response_text.rstrip()
                            )
                        )
            join_requested = self._join_event.wait(self._retry_polling_interval)

    def check_status(self) -> None:
        join_requested = False
        while not join_requested:
            status_response = self._interface.communicate_stop_status()
            if status_response and status_response.run_should_stop:
                # TODO(frz): This check is required
                # until WB-3606 is resolved on server side.
                if not wandb.agents.pyagent.is_running():
                    thread.interrupt_main()
                    return
            join_requested = self._join_event.wait(self._stop_polling_interval)

    def stop(self) -> None:
        self._join_event.set()

    def join(self) -> None:
        self.stop()
        self._stop_thread.join()
        self._retry_thread.join()


class Run:
    """A unit of computation logged by wandb. Typically this is an ML experiment.

    Create a run with `wandb.init()`:
    <!--yeadoc-test:run-object-basic-->
    ```python
    import wandb

    run = wandb.init()
    ```

    There is only ever at most one active `wandb.Run` in any process,
    and it is accessible as `wandb.run`:
    <!--yeadoc-test:global-run-object-->
    ```python
    import wandb

    assert wandb.run is None

    wandb.init()

    assert wandb.run is not None
    ```
    anything you log with `wandb.log` will be sent to that run.

    If you want to start more runs in the same script or notebook, you'll need to
    finish the run that is in-flight. Runs can be finished with `wandb.finish` or
    by using them in a `with` block:
    <!--yeadoc-test:run-context-manager-->
    ```python
    import wandb

    wandb.init()
    wandb.finish()

    assert wandb.run is None

    with wandb.init() as run:
        pass  # log data here

    assert wandb.run is None
    ```

    See the documentation for `wandb.init` for more on creating runs, or check out
    [our guide to `wandb.init`](https://docs.wandb.ai/guides/track/launch).

    In distributed training, you can either create a single run in the rank 0 process
    and then log information only from that process or you can create a run in each process,
    logging from each separately, and group the results together with the `group` argument
    to `wandb.init`. For more details on distributed training with W&B, check out
    [our guide](https://docs.wandb.ai/guides/track/advanced/distributed-training).

    Currently there is a parallel `Run` object in the `wandb.Api`. Eventually these
    two objects will be merged.

    Attributes:
        history: (History) Time series values, created with `wandb.log()`.
            History can contain scalar values, rich media, or even custom plots
            across multiple steps.
        summary: (Summary) Single values set for each `wandb.log()` key. By
            default, summary is set to the last value logged. You can manually
            set summary to the best value, like max accuracy, instead of the
            final value.
    """

    _telemetry_obj: telemetry.TelemetryRecord
    _teardown_hooks: List[TeardownHook]
    _tags: Optional[Tuple[Any, ...]]

    _entity: Optional[str]
    _project: Optional[str]
    _group: Optional[str]
    _job_type: Optional[str]
    _name: Optional[str]
    _notes: Optional[str]

    _run_obj: Optional[RunRecord]
    _run_obj_offline: Optional[RunRecord]
    # Use string literal annotation because of type reference loop
    _backend: Optional["wandb.sdk.backend.backend.Backend"]
    _internal_run_interface: Optional[
        Union[
            "wandb.sdk.interface.interface_queue.InterfaceQueue",
            "wandb.sdk.interface.interface_grpc.InterfaceGrpc",
        ]
    ]
    _wl: Optional[_WandbSetup]

    _out_redir: Optional[redirect.RedirectBase]
    _err_redir: Optional[redirect.RedirectBase]
    _redirect_cb: Optional[Callable[[str, str], None]]
    _output_writer: Optional["filesystem.CRDedupedFile"]
    _quiet: Optional[bool]

    _atexit_cleanup_called: bool
    _hooks: Optional[ExitHooks]
    _exit_code: Optional[int]

    _run_status_checker: Optional[RunStatusChecker]
<<<<<<< HEAD
    _check_version: Optional["CheckVersionResponse"]
    _poll_exit_response: Optional["PollExitResponse"]
    _sampled_history: Optional["SampledHistoryResponse"]
    _final_summary: Optional["GetSummaryResponse"]
=======

    _check_version: Optional["CheckVersionResponse"]
    _sampled_history: Optional["SampledHistoryResponse"]
    _final_summary: Optional["GetSummaryResponse"]
    _poll_exit_response: Optional[PollExitResponse]
>>>>>>> 06ff196c

    _use_redirect: bool
    _stdout_slave_fd: Optional[int]
    _stderr_slave_fd: Optional[int]
    _artifact_slots: List[str]

    _init_pid: int
    _iface_pid: Optional[int]
    _iface_port: Optional[int]

    _attach_id: Optional[str]

    def __init__(
        self,
        settings: Settings,
        config: Optional[Dict[str, Any]] = None,
        sweep_config: Optional[Dict[str, Any]] = None,
    ) -> None:
        self._config = wandb_config.Config()
        self._config._set_callback(self._config_callback)
        self._config._set_settings(settings)
        self._backend = None
        self._internal_run_interface = None
        self.summary = wandb_summary.Summary(
            self._summary_get_current_summary_callback,
        )
        self.summary._set_update_callback(self._summary_update_callback)
        self.history = wandb_history.History(self)
        self.history._set_callback(self._history_callback)

        _datatypes_set_callback(self._datatypes_callback)

        self._settings = settings
        self._printer = get_printer(settings._jupyter)
        self._wl = None
        self._reporter: Optional[Reporter] = None

        self._entity = None
        self._project = None
        self._group = None
        self._job_type = None
        self._run_id = settings.run_id
        self._start_time = time.time()
        self._starting_step = 0
        self._name = None
        self._notes = None
        self._tags = None
        self._remote_url = None
        self._last_commit = None

        self._hooks = None
        self._teardown_hooks = []
        self._redirect_cb = None
        self._out_redir = None
        self._err_redir = None
        self.stdout_redirector = None
        self.stderr_redirector = None
        self._save_stdout = None
        self._save_stderr = None
        self._stdout_slave_fd = None
        self._stderr_slave_fd = None
        self._exit_code = None
        self._exit_result = None
        self._quiet = self._settings._quiet  # TODO(settings) unify with settings

        self._output_writer = None
        self._used_artifact_slots: List[str] = []

        # Returned from backend request_run(), set from wandb_init?
        self._run_obj = None
        self._run_obj_offline = None

        # Created when the run "starts".
        self._run_status_checker = None

        self._check_version = None
<<<<<<< HEAD
=======
        self._sampled_history = None
        self._final_summary = None
>>>>>>> 06ff196c
        self._poll_exit_response = None
        self._final_summary = None
        self._sampled_history = None

        # Initialize telemetry object
        self._telemetry_obj = telemetry.TelemetryRecord()

        self._atexit_cleanup_called = False
        self._use_redirect = True

        # Pull info from settings
        self._init_from_settings(settings)

        # Initial scope setup for sentry. This might get changed when the
        # actual run comes back.
        sentry_set_scope(
            "user",
            entity=self._entity,
            project=self._project,
            email=self._settings.email,
        )

        # Populate config
        config = config or dict()
        wandb_key = "_wandb"
        config.setdefault(wandb_key, dict())
        self._launch_artifact_mapping: Dict[str, Any] = {}
        self._unique_launch_artifact_sequence_names: Dict[str, Any] = {}
        if settings.save_code and settings.program_relpath:
            config[wandb_key]["code_path"] = to_forward_slash_path(
                os.path.join("code", settings.program_relpath)
            )
        if sweep_config:
            self._config.update_locked(
                sweep_config, user="sweep", _allow_val_change=True
            )

        if (
            self._settings.launch
            and self._settings.launch_config_path
            and os.path.exists(self._settings.launch_config_path)
        ):
            self.save(self._settings.launch_config_path)
            with open(self._settings.launch_config_path) as fp:
                launch_config = json.loads(fp.read())
            if launch_config.get("overrides", {}).get("artifacts") is not None:
                for key, item in (
                    launch_config.get("overrides").get("artifacts").items()
                ):
                    self._launch_artifact_mapping[key] = item
                    artifact_sequence_tuple_or_slot = key.split(":")

                    if len(artifact_sequence_tuple_or_slot) == 2:
                        sequence_name = artifact_sequence_tuple_or_slot[0].split("/")[
                            -1
                        ]
                        if self._unique_launch_artifact_sequence_names.get(
                            sequence_name
                        ):
                            self._unique_launch_artifact_sequence_names.pop(
                                sequence_name
                            )
                        else:
                            self._unique_launch_artifact_sequence_names[
                                sequence_name
                            ] = item

            launch_run_config = launch_config.get("overrides", {}).get("run_config")
            if launch_run_config:
                self._config.update_locked(
                    launch_run_config, user="launch", _allow_val_change=True
                )
        self._config._update(config, ignore_locked=True)

        # pid is set so we know if this run object was initialized by this process
        self._init_pid = os.getpid()

        # interface pid and port configured when backend is configured (See _hack_set_run)
        # TODO: using pid isnt the best for windows as pid reuse can happen more often than unix
        self._iface_pid = None
        self._iface_port = None
        self._attach_id = None

        # for now, use runid as attach id, this could/should be versioned in the future
        if self._settings._require_service:
            self._attach_id = self._settings.run_id

    def _set_iface_pid(self, iface_pid: int) -> None:
        self._iface_pid = iface_pid

    def _set_iface_port(self, iface_port: int) -> None:
        self._iface_port = iface_port

    def _telemetry_callback(self, telem_obj: telemetry.TelemetryRecord) -> None:
        self._telemetry_obj.MergeFrom(telem_obj)

    def _freeze(self) -> None:
        self._frozen = True

    def __setattr__(self, attr: str, value: object) -> None:
        if getattr(self, "_frozen", None) and not hasattr(self, attr):
            raise Exception("Attribute {} is not supported on Run object.".format(attr))
        super(Run, self).__setattr__(attr, value)

    def _telemetry_imports(self, imp: telemetry.TelemetryImports) -> None:
        telem_map = dict(
            pytorch_ignite="ignite",
            transformers_huggingface="transformers",
        )

        # calculate mod_map, a mapping from module_name to telem_name
        mod_map = dict()
        for desc in imp.DESCRIPTOR.fields:
            if desc.type != desc.TYPE_BOOL:
                continue
            telem_name = desc.name
            mod_name = telem_map.get(telem_name, telem_name)
            mod_map[mod_name] = telem_name

        # set telemetry field for every module loaded that we track
        mods_set = set(sys.modules)
        for mod in mods_set.intersection(mod_map):
            setattr(imp, mod_map[mod], True)

    def _update_settings(self, settings: Settings) -> None:
        self._settings = settings
        self._init_from_settings(settings)

    def _init_from_settings(self, settings: Settings) -> None:
        if settings.entity is not None:
            self._entity = settings.entity
        if settings.project is not None:
            self._project = settings.project
        if settings.run_group is not None:
            self._group = settings.run_group
        if settings.run_job_type is not None:
            self._job_type = settings.run_job_type
        if settings.run_name is not None:
            self._name = settings.run_name
        if settings.run_notes is not None:
            self._notes = settings.run_notes
        if settings.run_tags is not None:
            self._tags = settings.run_tags

    def _make_proto_run(self, run: RunRecord) -> None:
        """Populate protocol buffer RunData for interface/interface."""
        if self._entity is not None:
            run.entity = self._entity
        if self._project is not None:
            run.project = self._project
        if self._group is not None:
            run.run_group = self._group
        if self._job_type is not None:
            run.job_type = self._job_type
        if self._run_id is not None:
            run.run_id = self._run_id
        if self._name is not None:
            run.display_name = self._name
        if self._notes is not None:
            run.notes = self._notes
        if self._tags is not None:
            for tag in self._tags:
                run.tags.append(tag)
        if self._start_time is not None:
            run.start_time.FromSeconds(int(self._start_time))
        if self._remote_url is not None:
            run.git.remote_url = self._remote_url
        if self._last_commit is not None:
            run.git.last_commit = self._last_commit
        # Note: run.config is set in interface/interface:_make_run()

    def _populate_git_info(self) -> None:
        try:
            repo = GitRepo(remote=self._settings.git_remote, lazy=False)
        except Exception:
            wandb.termwarn("Cannot find valid git repo associated with this directory.")
            return
        self._remote_url, self._last_commit = repo.remote_url, repo.last_commit

    def __getstate__(self) -> Any:
        """Custom pickler."""
        # We only pickle in service mode
        if not self._settings or not self._settings._require_service:
            return

        _attach_id = self._attach_id
        if not _attach_id:
            return

        return dict(_attach_id=_attach_id)

    def __setstate__(self, state: Any) -> None:
        """Custom unpickler."""
        if not state:
            return

        _attach_id = state.get("_attach_id")
        if not _attach_id:
            return

        self._attach_id = _attach_id

    @property
    def settings(self) -> Settings:
        """Returns a frozen copy of run's Settings object."""
        cp = self._settings.copy()
        cp.freeze()
        return cp

    @property
    def dir(self) -> str:
        """Returns the directory where files associated with the run are saved."""
        return self._settings.files_dir

    @property
    def config(self) -> wandb_config.Config:
        """Returns the config object associated with this run."""
        return self._config

    @property
    def config_static(self) -> wandb_config.ConfigStatic:
        return wandb_config.ConfigStatic(self._config)

    @property
    def name(self) -> Optional[str]:
        """Returns the display name of the run.

        Display names are not guaranteed to be unique and may be descriptive.
        By default, they are randomly generated.
        """
        if self._name:
            return self._name
        if not self._run_obj:
            return None
        return self._run_obj.display_name

    @name.setter
    def name(self, name: str) -> None:
        with telemetry.context(run=self) as tel:
            tel.feature.set_run_name = True
        self._name = name
        if self._backend and self._backend.interface:
            self._backend.interface.publish_run(self)

    @property
    def notes(self) -> Optional[str]:
        """Returns the notes associated with the run, if there are any.

        Notes can be a multiline string and can also use markdown and latex equations
        inside `$$`, like `$x + 3$`.
        """
        if self._notes:
            return self._notes
        if not self._run_obj:
            return None
        return self._run_obj.notes

    @notes.setter
    def notes(self, notes: str) -> None:
        self._notes = notes
        if self._backend and self._backend.interface:
            self._backend.interface.publish_run(self)

    @property
    def tags(self) -> Optional[Tuple]:
        """Returns the tags associated with the run, if there are any."""
        if self._tags:
            return self._tags
        run_obj = self._run_obj or self._run_obj_offline
        if run_obj:
            return tuple(run_obj.tags)
        return None

    @tags.setter
    def tags(self, tags: Sequence) -> None:
        with telemetry.context(run=self) as tel:
            tel.feature.set_run_tags = True
        self._tags = tuple(tags)
        if self._backend and self._backend.interface:
            self._backend.interface.publish_run(self)

    @property
    def id(self) -> str:
        """Returns the identifier for this run."""
        if TYPE_CHECKING:
            assert self._run_id is not None
        return self._run_id

    @property
    def sweep_id(self) -> Optional[str]:
        """Returns the ID of the sweep associated with the run, if there is one."""
        if not self._run_obj:
            return None
        return self._run_obj.sweep_id or None

    @property
    def path(self) -> str:
        """Returns the path to the run.

        Run paths include entity, project, and run ID, in the format
        `entity/project/run_id`.
        """
        parts = []
        for e in [self._entity, self._project, self._run_id]:
            if e is not None:
                parts.append(e)
        return "/".join(parts)

    @property
    def start_time(self) -> float:
        """Returns the unix time stamp, in seconds, when the run started."""
        if not self._run_obj:
            return self._start_time
        else:
            return self._run_obj.start_time.ToSeconds()

    @property
    def starting_step(self) -> int:
        """Returns the first step of the run."""
        if not self._run_obj:
            return self._starting_step
        else:
            return self._run_obj.starting_step

    @property
    def resumed(self) -> bool:
        """Returns True if the run was resumed, False otherwise."""
        if self._run_obj:
            return self._run_obj.resumed
        return False

    @property
    def step(self) -> int:
        """Returns the current value of the step.

        This counter is incremented by `wandb.log`.
        """
        return self.history._step

    def project_name(self) -> str:
        run_obj = self._run_obj or self._run_obj_offline
        return run_obj.project if run_obj else ""

    @property
    def mode(self) -> str:
        """For compatibility with `0.9.x` and earlier, deprecate eventually."""
        deprecate.deprecate(
            field_name=deprecate.Deprecated.run__mode,
            warning_message=(
                "The mode property of wandb.run is deprecated "
                "and will be removed in a future release."
            ),
        )
        return "dryrun" if self._settings._offline else "run"

    @property
    def offline(self) -> bool:
        return self._settings._offline

    @property
    def disabled(self) -> bool:
        return self._settings._noop

    @property
    def group(self) -> str:
        """Returns the name of the group associated with the run.

        Setting a group helps the W&B UI organize runs in a sensible way.

        If you are doing a distributed training you should give all of the
            runs in the training the same group.
        If you are doing crossvalidation you should give all the crossvalidation
            folds the same group.
        """
        run_obj = self._run_obj or self._run_obj_offline
        return run_obj.run_group if run_obj else ""

    @property
    def job_type(self) -> str:
        run_obj = self._run_obj or self._run_obj_offline
        return run_obj.job_type if run_obj else ""

    @property
    def project(self) -> str:
        """Returns the name of the W&B project associated with the run."""
        return self.project_name()

    def log_code(
        self,
        root: str = ".",
        name: str = None,
        include_fn: Callable[[str], bool] = lambda path: path.endswith(".py"),
        exclude_fn: Callable[[str], bool] = filenames.exclude_wandb_fn,
    ) -> Optional[Artifact]:
        """Saves the current state of your code to a W&B Artifact.

        By default it walks the current directory and logs all files that end with `.py`.

        Arguments:
            root: The relative (to `os.getcwd()`) or absolute path to recursively find code from.
            name: (str, optional) The name of our code artifact. By default we'll name
                the artifact `source-$RUN_ID`. There may be scenarios where you want
                many runs to share the same artifact. Specifying name allows you to achieve that.
            include_fn: A callable that accepts a file path and
                returns True when it should be included and False otherwise. This
                defaults to: `lambda path: path.endswith(".py")`
            exclude_fn: A callable that accepts a file path and returns `True` when it should be
                excluded and `False` otherwise. Thisdefaults to: `lambda path: False`

        Examples:
            Basic usage
            ```python
            run.log_code()
            ```

            Advanced usage
            ```python
            run.log_code("../", include_fn=lambda path: path.endswith(".py") or path.endswith(".ipynb"))
            ```

        Returns:
            An `Artifact` object if code was logged
        """
        name = name or "{}-{}".format("source", self.id)
        art = wandb.Artifact(name, "code")
        files_added = False
        if root is not None:
            root = os.path.abspath(root)
            for file_path in filenames.filtered_dir(root, include_fn, exclude_fn):
                files_added = True
                save_name = os.path.relpath(file_path, root)
                art.add_file(file_path, name=save_name)
        # Add any manually staged files such is ipynb notebooks
        for dirpath, _, files in os.walk(self._settings._tmp_code_dir):
            for fname in files:
                file_path = os.path.join(dirpath, fname)
                save_name = os.path.relpath(file_path, self._settings._tmp_code_dir)
                files_added = True
                art.add_file(file_path, name=save_name)
        if not files_added:
            return None
        return self.log_artifact(art)

    def get_url(self) -> Optional[str]:
        """Returns the url for the W&B run, if there is one.

        Offline runs will not have a url.
        """
        if self._settings._offline:
            wandb.termwarn("URL not available in offline run")
            return None
        return self._settings.run_url

    def get_project_url(self) -> Optional[str]:
        """Returns the url for the W&B project associated with the run, if there is one.

        Offline runs will not have a project url.
        """
        if self._settings._offline:
            wandb.termwarn("URL not available in offline run")
            return None
        return self._settings.project_url

    def get_sweep_url(self) -> Optional[str]:
        """Returns the url for the sweep associated with the run, if there is one."""
        if self._settings._offline:
            wandb.termwarn("URL not available in offline run")
            return None
        return self._settings.sweep_url

    @property
    def url(self) -> Optional[str]:
        """Returns the W&B url associated with the run."""
        return self.get_url()

    @property
    def entity(self) -> str:
        """Returns the name of the W&B entity associated with the run.

        Entity can be a user name or the name of a team or organization.
        """
        return self._entity or ""

    def _label_internal(
        self, code: str = None, repo: str = None, code_version: str = None
    ) -> None:
        with telemetry.context(run=self) as tel:
            if code and RE_LABEL.match(code):
                tel.label.code_string = code
            if repo and RE_LABEL.match(repo):
                tel.label.repo_string = repo
            if code_version and RE_LABEL.match(code_version):
                tel.label.code_version = code_version

    def _label(
        self,
        code: str = None,
        repo: str = None,
        code_version: str = None,
        **kwargs: str,
    ) -> None:
        if self._settings.label_disable:
            return
        for k, v in (("code", code), ("repo", repo), ("code_version", code_version)):
            if v and not RE_LABEL.match(v):
                wandb.termwarn(
                    "Label added for '{}' with invalid identifier '{}' (ignored).".format(
                        k, v
                    ),
                    repeat=False,
                )
        for v in kwargs:
            wandb.termwarn(
                "Label added for unsupported key '{}' (ignored).".format(v),
                repeat=False,
            )

        self._label_internal(code=code, repo=repo, code_version=code_version)

        # update telemetry in the backend immediately for _label() callers
        if self._backend and self._backend.interface:
            self._backend.interface._publish_telemetry(self._telemetry_obj)

    def _label_probe_lines(self, lines: List[str]) -> None:
        if not lines:
            return
        parsed = telemetry._parse_label_lines(lines)
        if not parsed:
            return
        label_dict = {}
        code = parsed.get("code") or parsed.get("c")
        if code:
            label_dict["code"] = code
        repo = parsed.get("repo") or parsed.get("r")
        if repo:
            label_dict["repo"] = repo
        code_ver = parsed.get("version") or parsed.get("v")
        if code_ver:
            label_dict["code_version"] = code_ver
        self._label_internal(**label_dict)

    def _label_probe_main(self) -> None:
        m = sys.modules.get("__main__")
        if not m:
            return
        doc = getattr(m, "__doc__", None)
        if not doc:
            return

        doclines = doc.splitlines()
        self._label_probe_lines(doclines)

    # TODO: annotate jupyter Notebook class
    def _label_probe_notebook(self, notebook: Any) -> None:
        logger.info("probe notebook")
        lines = None
        try:
            data = notebook.probe_ipynb()
            cell0 = data.get("cells", [])[0]
            lines = cell0.get("source")
            # kaggle returns a string instead of a list
            if isinstance(lines, str):
                lines = lines.split()
        except Exception as e:
            logger.info("Unable to probe notebook: {}".format(e))
            return
        if lines:
            self._label_probe_lines(lines)

    def display(self, height: int = 420, hidden: bool = False) -> bool:
        """Displays this run in jupyter."""
        if self._settings._jupyter and ipython.in_jupyter():
            ipython.display_html(self.to_html(height, hidden))
            return True
        else:
            wandb.termwarn(".display() only works in jupyter environments")
            return False

    def to_html(self, height: int = 420, hidden: bool = False) -> str:
        """Generates HTML containing an iframe displaying the current run."""
        url = self._settings.run_url + "?jupyter=true"
        style = f"border:none;width:100%;height:{height}px;"
        prefix = ""
        if hidden:
            style += "display:none;"
            prefix = ipython.toggle_button()
        return prefix + f'<iframe src="{url}" style="{style}"></iframe>'

    def _repr_mimebundle_(
        self, include: Any = None, exclude: Any = None
    ) -> Dict[str, str]:
        return {"text/html": self.to_html(hidden=True)}

    def _config_callback(
        self,
        key: Union[Tuple[str, ...], str] = None,
        val: Any = None,
        data: Dict[str, object] = None,
    ) -> None:
        logger.info("config_cb %s %s %s", key, val, data)
        if not self._backend or not self._backend.interface:
            return
        self._backend.interface.publish_config(key=key, val=val, data=data)

    def _set_config_wandb(self, key: str, val: Any) -> None:
        self._config_callback(key=("_wandb", key), val=val)

    def _summary_update_callback(self, summary_record: SummaryRecord) -> None:
        if self._backend and self._backend.interface:
            self._backend.interface.publish_summary(summary_record)

    def _summary_get_current_summary_callback(self) -> Dict[str, Any]:
        if not self._backend or not self._backend.interface:
            return {}
        ret = self._backend.interface.communicate_get_summary()
        if not ret:
            return {}
        return proto_util.dict_from_proto_list(ret.item)

    def _metric_callback(self, metric_record: MetricRecord) -> None:
        if self._backend and self._backend.interface:
            self._backend.interface._publish_metric(metric_record)

    def _datatypes_callback(self, fname: str) -> None:
        if not self._backend or not self._backend.interface:
            return
        files = dict(files=[(glob.escape(fname), "now")])
        self._backend.interface.publish_files(files)

    # TODO(jhr): codemod add: PEP 3102 -- Keyword-Only Arguments
    def _history_callback(self, row: Dict[str, Any], step: int) -> None:

        # TODO(jhr): move visualize hack somewhere else
        custom_charts = {}
        for k in row:
            if isinstance(row[k], Visualize):
                config = {
                    "id": row[k].viz_id,
                    "historyFieldSettings": {"key": k, "x-axis": "_step"},
                }
                row[k] = row[k].value
                self._config_callback(val=config, key=("_wandb", "viz", k))
            elif isinstance(row[k], CustomChart):
                custom_charts[k] = row[k]
                custom_chart = row[k]

        for k, custom_chart in custom_charts.items():
            # remove the chart key from the row
            # TODO: is this really the right move? what if the user logs
            #     a non-custom chart to this key?
            row.pop(k)
            # add the table under a different key
            table_key = k + "_table"
            row[table_key] = custom_chart.table
            # add the panel
            panel_config = custom_chart_panel_config(custom_chart, k, table_key)
            self._add_panel(k, "Vega2", panel_config)

        if self._backend and self._backend.interface:
            not_using_tensorboard = len(wandb.patched["tensorboard"]) == 0
            self._backend.interface.publish_history(
                row, step, publish_step=not_using_tensorboard
            )

    def _console_callback(self, name: str, data: str) -> None:
        # logger.info("console callback: %s, %s", name, data)
        if self._backend and self._backend.interface:
            self._backend.interface.publish_output(name, data)

    def _tensorboard_callback(
        self, logdir: str, save: bool = None, root_logdir: str = None
    ) -> None:
        logger.info("tensorboard callback: %s, %s", logdir, save)
        save = True if save is None else save
        if self._backend and self._backend.interface:
            self._backend.interface.publish_tbdata(logdir, save, root_logdir)

    def _set_library(self, library: _WandbSetup) -> None:
        self._wl = library

    def _set_backend(self, backend: "wandb.sdk.backend.backend.Backend") -> None:
        self._backend = backend

    def _set_internal_run_interface(
        self,
        interface: Union[
            "wandb.sdk.interface.interface_queue.InterfaceQueue",
            "wandb.sdk.interface.interface_grpc.InterfaceGrpc",
        ],
    ) -> None:
        self._internal_run_interface = interface

    def _set_reporter(self, reporter: Reporter) -> None:
        self._reporter = reporter

    def _set_teardown_hooks(self, hooks: List[TeardownHook]) -> None:
        self._teardown_hooks = hooks

    def _set_run_obj(self, run_obj: RunRecord) -> None:
        self._run_obj = run_obj
        self._entity = run_obj.entity
        self._project = run_obj.project
        # Grab the config from resuming
        if run_obj.config:
            c_dict = config_util.dict_no_value_from_proto_list(run_obj.config.update)
            # TODO: Windows throws a wild error when this is set...
            if "_wandb" in c_dict:
                del c_dict["_wandb"]
            # We update the config object here without triggering the callback
            self.config._update(c_dict, allow_val_change=True, ignore_locked=True)
        # Update the summary, this will trigger an un-needed graphql request :(
        if run_obj.summary:
            summary_dict = {}
            for orig in run_obj.summary.update:
                summary_dict[orig.key] = json.loads(orig.value_json)
            self.summary.update(summary_dict)
        self.history._update_step()
        # TODO: It feels weird to call this twice..
        sentry_set_scope(
            "user",
            entity=run_obj.entity,
            project=run_obj.project,
            email=self._settings.email,
            url=self._settings.run_url,
        )

    def _set_run_obj_offline(self, run_obj: RunRecord) -> None:
        self._run_obj_offline = run_obj

    def _add_singleton(
        self, data_type: str, key: str, value: Dict[Union[int, str], str]
    ) -> None:
        """Stores a singleton item to wandb config.

        A singleton in this context is a piece of data that is continually
        logged with the same value in each history step, but represented
        as a single item in the config.

        We do this to avoid filling up history with a lot of repeated uneccessary data

        Add singleton can be called many times in one run and it will only be
        updated when the value changes. The last value logged will be the one
        persisted to the server.
        """
        value_extra = {"type": data_type, "key": key, "value": value}

        if data_type not in self.config["_wandb"]:
            self.config["_wandb"][data_type] = {}

        if data_type in self.config["_wandb"][data_type]:
            old_value = self.config["_wandb"][data_type][key]
        else:
            old_value = None

        if value_extra != old_value:
            self.config["_wandb"][data_type][key] = value_extra
            self.config.persist()

    def log(
        self,
        data: Dict[str, Any],
        step: int = None,
        commit: bool = None,
        sync: bool = None,
    ) -> None:
        """Logs a dictonary of data to the current run's history.

        Use `wandb.log` to log data from runs, such as scalars, images, video,
        histograms, plots, and tables.

        See our [guides to logging](https://docs.wandb.ai/guides/track/log) for
        live examples, code snippets, best practices, and more.

        The most basic usage is `wandb.log({"train-loss": 0.5, "accuracy": 0.9})`.
        This will save the loss and accuracy to the run's history and update
        the summary values for these metrics.

        Visualize logged data in the workspace at [wandb.ai](https://wandb.ai),
        or locally on a [self-hosted instance](https://docs.wandb.ai/self-hosted)
        of the W&B app, or export data to visualize and explore locally, e.g. in
        Jupyter notebooks, with [our API](https://docs.wandb.ai/guides/track/public-api-guide).

        In the UI, summary values show up in the run table to compare single values across runs.
        Summary values can also be set directly with `wandb.run.summary["key"] = value`.

        Logged values don't have to be scalars. Logging any wandb object is supported.
        For example `wandb.log({"example": wandb.Image("myimage.jpg")})` will log an
        example image which will be displayed nicely in the W&B UI.
        See the [reference documentation](https://docs.wandb.com/library/reference/data_types)
        for all of the different supported types or check out our
        [guides to logging](https://docs.wandb.ai/guides/track/log) for examples,
        from 3D molecular structures and segmentation masks to PR curves and histograms.
        `wandb.Table`s can be used to logged structured data. See our
        [guide to logging tables](https://docs.wandb.ai/guides/data-vis/log-tables)
        for details.

        Logging nested metrics is encouraged and is supported in the W&B UI.
        If you log with a nested dictionary like `wandb.log({"train":
        {"acc": 0.9}, "val": {"acc": 0.8}})`, the metrics will be organized into
        `train` and `val` sections in the W&B UI.

        wandb keeps track of a global step, which by default increments with each
        call to `wandb.log`, so logging related metrics together is encouraged.
        If it's inconvenient to log related metrics together
        calling `wandb.log({"train-loss": 0.5, commit=False})` and then
        `wandb.log({"accuracy": 0.9})` is equivalent to calling
        `wandb.log({"train-loss": 0.5, "accuracy": 0.9})`.

        `wandb.log` is not intended to be called more than a few times per second.
        If you want to log more frequently than that it's better to aggregate
        the data on the client side or you may get degraded performance.

        Arguments:
            row: (dict, optional) A dict of serializable python objects i.e `str`,
                `ints`, `floats`, `Tensors`, `dicts`, or any of the `wandb.data_types`.
            commit: (boolean, optional) Save the metrics dict to the wandb server
                and increment the step.  If false `wandb.log` just updates the current
                metrics dict with the row argument and metrics won't be saved until
                `wandb.log` is called with `commit=True`.
            step: (integer, optional) The global step in processing. This persists
                any non-committed earlier steps but defaults to not committing the
                specified step.
            sync: (boolean, True) This argument is deprecated and currently doesn't
                change the behaviour of `wandb.log`.

        Examples:
            For more and more detailed examples, see
            [our guides to logging](https://docs.wandb.com/guides/track/log).

            ### Basic usage
            <!--yeadoc-test:init-and-log-basic-->
            ```python
            import wandb
            wandb.init()
            wandb.log({'accuracy': 0.9, 'epoch': 5})
            ```

            ### Incremental logging
            <!--yeadoc-test:init-and-log-incremental-->
            ```python
            import wandb
            wandb.init()
            wandb.log({'loss': 0.2}, commit=False)
            # Somewhere else when I'm ready to report this step:
            wandb.log({'accuracy': 0.8})
            ```

            ### Histogram
            <!--yeadoc-test:init-and-log-histogram-->
            ```python
            import numpy as np
            import wandb

            # sample gradients at random from normal distribution
            gradients = np.random.randn(100, 100)
            wandb.init()
            wandb.log({"gradients": wandb.Histogram(gradients)})
            ```

            ### Image from numpy
            <!--yeadoc-test:init-and-log-image-numpy-->
            ```python
            import numpy as np
            import wandb

            wandb.init()
            examples = []
            for i in range(3):
                pixels = np.random.randint(low=0, high=256, size=(100, 100, 3))
                image = wandb.Image(pixels, caption=f"random field {i}")
                examples.append(image)
            wandb.log({"examples": examples})
            ```

            ### Image from PIL
            <!--yeadoc-test:init-and-log-image-pillow-->
            ```python
            import numpy as np
            from PIL import Image as PILImage
            import wandb

            wandb.init()
            examples = []
            for i in range(3):
                pixels = np.random.randint(low=0, high=256, size=(100, 100, 3), dtype=np.uint8)
                pil_image = PILImage.fromarray(pixels, mode="RGB")
                image = wandb.Image(pil_image, caption=f"random field {i}")
                examples.append(image)
            wandb.log({"examples": examples})
            ```

            ### Video from numpy
            <!--yeadoc-test:init-and-log-video-numpy-->
            ```python
            import numpy as np
            import wandb

            wandb.init()
            # axes are (time, channel, height, width)
            frames = np.random.randint(low=0, high=256, size=(10, 3, 100, 100), dtype=np.uint8)
            wandb.log({"video": wandb.Video(frames, fps=4)})
            ```

            ### Matplotlib Plot
            <!--yeadoc-test:init-and-log-matplotlib-->
            ```python
            from matplotlib import pyplot as plt
            import numpy as np
            import wandb

            wandb.init()
            fig, ax = plt.subplots()
            x = np.linspace(0, 10)
            y = x * x
            ax.plot(x, y)  # plot y = x^2
            wandb.log({"chart": fig})
            ```

            ### PR Curve
            ```python
            wandb.log({'pr': wandb.plots.precision_recall(y_test, y_probas, labels)})
            ```

            ### 3D Object
            ```python
            wandb.log({"generated_samples":
            [wandb.Object3D(open("sample.obj")),
                wandb.Object3D(open("sample.gltf")),
                wandb.Object3D(open("sample.glb"))]})
            ```

        Raises:
            wandb.Error: if called before `wandb.init`
            ValueError: if invalid data is passed

        """
        if not self._settings._require_service:
            current_pid = os.getpid()
            if current_pid != self._init_pid:
                message = "log() ignored (called from pid={}, init called from pid={}). See: https://docs.wandb.ai/library/init#multiprocess".format(
                    current_pid, self._init_pid
                )
                if self._settings._strict:
                    wandb.termerror(message, repeat=False)
                    raise errors.LogMultiprocessError(
                        "log() does not support multiprocessing"
                    )
                wandb.termwarn(message, repeat=False)
                return

        if not isinstance(data, Mapping):
            raise ValueError("wandb.log must be passed a dictionary")

        if any(not isinstance(key, str) for key in data.keys()):
            raise ValueError("Key values passed to `wandb.log` must be strings.")

        if step is not None:
            # if step is passed in when tensorboard_sync is used we honor the step passed
            # to make decisions about how to close out the history record, but will strip
            # this history later on in publish_history()
            using_tensorboard = len(wandb.patched["tensorboard"]) > 0
            if using_tensorboard:
                wandb.termwarn(
                    "Step cannot be set when using syncing with tensorboard. Please log your step values as a metric such as 'global_step'",
                    repeat=False,
                )
            if self.history._step > step:
                wandb.termwarn(
                    (
                        "Step must only increase in log calls.  "
                        "Step {} < {}; dropping {}.".format(
                            step, self.history._step, data
                        )
                    )
                )
                return
            elif step > self.history._step:
                self.history._flush()
                self.history._step = step
        elif commit is None:
            commit = True
        if commit:
            self.history._row_add(data)
        else:
            self.history._row_update(data)

    def save(
        self,
        glob_str: Optional[str] = None,
        base_path: Optional[str] = None,
        policy: str = "live",
    ) -> Union[bool, List[str]]:
        """Ensure all files matching `glob_str` are synced to wandb with the policy specified.

        Arguments:
            glob_str: (string) a relative or absolute path to a unix glob or regular
                path.  If this isn't specified the method is a noop.
            base_path: (string) the base path to run the glob relative to
            policy: (string) on of `live`, `now`, or `end`
                - live: upload the file as it changes, overwriting the previous version
                - now: upload the file once now
                - end: only upload file when the run ends
        """
        if glob_str is None:
            # noop for historical reasons, run.save() may be called in legacy code
            deprecate.deprecate(
                field_name=deprecate.Deprecated.run__save_no_args,
                warning_message=(
                    "Calling wandb.run.save without any arguments is deprecated."
                    "Changes to attributes are automatically persisted."
                ),
            )
            return True
        if policy not in ("live", "end", "now"):
            raise ValueError(
                'Only "live" "end" and "now" policies are currently supported.'
            )
        if isinstance(glob_str, bytes):
            glob_str = glob_str.decode("utf-8")
        if not isinstance(glob_str, str):
            raise ValueError("Must call wandb.save(glob_str) with glob_str a str")

        if base_path is None:
            if os.path.isabs(glob_str):
                base_path = os.path.dirname(glob_str)
                wandb.termwarn(
                    (
                        "Saving files without folders. If you want to preserve "
                        "sub directories pass base_path to wandb.save, i.e. "
                        'wandb.save("/mnt/folder/file.h5", base_path="/mnt")'
                    )
                )
            else:
                base_path = "."
        wandb_glob_str = os.path.relpath(glob_str, base_path)
        if ".." + os.sep in wandb_glob_str:
            raise ValueError("globs can't walk above base_path")

        with telemetry.context(run=self) as tel:
            tel.feature.save = True

        if glob_str.startswith("gs://") or glob_str.startswith("s3://"):
            wandb.termlog(
                "%s is a cloud storage url, can't save file to wandb." % glob_str
            )
            return []
        files = glob.glob(os.path.join(self.dir, wandb_glob_str))
        warn = False
        if len(files) == 0 and "*" in wandb_glob_str:
            warn = True
        for path in glob.glob(glob_str):
            file_name = os.path.relpath(path, base_path)
            abs_path = os.path.abspath(path)
            wandb_path = os.path.join(self.dir, file_name)
            wandb.util.mkdir_exists_ok(os.path.dirname(wandb_path))
            # We overwrite symlinks because namespaces can change in Tensorboard
            if os.path.islink(wandb_path) and abs_path != os.readlink(wandb_path):
                os.remove(wandb_path)
                os.symlink(abs_path, wandb_path)
            elif not os.path.exists(wandb_path):
                os.symlink(abs_path, wandb_path)
            files.append(wandb_path)
        if warn:
            file_str = "%i file" % len(files)
            if len(files) > 1:
                file_str += "s"
            wandb.termwarn(
                (
                    "Symlinked %s into the W&B run directory, "
                    "call wandb.save again to sync new files."
                )
                % file_str
            )
        files_dict = dict(files=[(wandb_glob_str, policy)])
        if self._backend and self._backend.interface:
            self._backend.interface.publish_files(files_dict)
        return files

    def restore(
        self,
        name: str,
        run_path: Optional[str] = None,
        replace: bool = False,
        root: Optional[str] = None,
    ) -> Union[None, TextIO]:
        return restore(name, run_path or self.path, replace, root or self.dir)

    def finish(self, exit_code: int = None, quiet: Optional[bool] = None) -> None:
        """Marks a run as finished, and finishes uploading all data.

        This is used when creating multiple runs in the same process. We automatically
        call this method when your script exits or if you use the run context manager.

        Arguments:
            exit_code: Set to something other than 0 to mark a run as failed
            quiet: Set to true to minimize log output
        """
        if quiet is not None:
            self._quiet = quiet
        with telemetry.context(run=self) as tel:
            tel.feature.finish = True
        logger.info(f"finishing run {self.path}")
        # detach jupyter hooks / others that needs to happen before backend shutdown
        for hook in self._teardown_hooks:
            if hook.stage == TeardownStage.EARLY:
                hook.call()

        self._atexit_cleanup(exit_code=exit_code)
        if self._wl and len(self._wl._global_run_stack) > 0:
            self._wl._global_run_stack.pop()
        # detach logger / others meant to be run after we've shutdown the backend
        for hook in self._teardown_hooks:
            if hook.stage == TeardownStage.LATE:
                hook.call()
        self._teardown_hooks = []
        module.unset_globals()

        # inform manager this run is finished
        manager = self._wl and self._wl._get_manager()
        if manager:
            manager._inform_finish(run_id=self.id)

    def join(self, exit_code: int = None) -> None:
        """Deprecated alias for `finish()` - please use finish."""
        deprecate.deprecate(
            field_name=deprecate.Deprecated.run__join,
            warning_message=(
                "wandb.run.join() is deprecated, please use wandb.run.finish()."
            ),
        )
        self.finish(exit_code=exit_code)

    # TODO(jhr): annotate this
    def plot_table(self, vega_spec_name, data_table, fields, string_fields=None):  # type: ignore
        """Creates a custom plot on a table.

        Arguments:
            vega_spec_name: the name of the spec for the plot
            table_key: the key used to log the data table
            data_table: a wandb.Table object containing the data to
                be used on the visualization
            fields: a dict mapping from table keys to fields that the custom
                visualization needs
            string_fields: a dict that provides values for any string constants
                the custom visualization needs
        """
        visualization = create_custom_chart(
            vega_spec_name, data_table, fields, string_fields or {}
        )
        return visualization

    def _add_panel(
        self, visualize_key: str, panel_type: str, panel_config: dict
    ) -> None:
        config = {
            "panel_type": panel_type,
            "panel_config": panel_config,
        }
        self._config_callback(val=config, key=("_wandb", "visualize", visualize_key))

    def _redirect(
        self,
        stdout_slave_fd: Optional[int],
        stderr_slave_fd: Optional[int],
        console: SettingsConsole = None,
    ) -> None:
        if console is None:
            console = self._settings._console
        logger.info("redirect: %s", console)

        out_redir: redirect.RedirectBase
        err_redir: redirect.RedirectBase
        if console == SettingsConsole.REDIRECT:
            logger.info("Redirecting console.")
            out_redir = redirect.Redirect(
                src="stdout",
                cbs=[
                    lambda data: self._redirect_cb("stdout", data),  # type: ignore
                    self._output_writer.write,  # type: ignore
                ],
            )
            err_redir = redirect.Redirect(
                src="stderr",
                cbs=[
                    lambda data: self._redirect_cb("stderr", data),  # type: ignore
                    self._output_writer.write,  # type: ignore
                ],
            )
            if os.name == "nt":

                def wrap_fallback() -> None:
                    if self._out_redir:
                        self._out_redir.uninstall()
                    if self._err_redir:
                        self._err_redir.uninstall()
                    msg = (
                        "Tensorflow detected. Stream redirection is not supported "
                        "on Windows when tensorflow is imported. Falling back to "
                        "wrapping stdout/err."
                    )
                    wandb.termlog(msg)
                    self._redirect(None, None, console=SettingsConsole.WRAP)

                add_import_hook("tensorflow", wrap_fallback)
        elif console == SettingsConsole.WRAP:
            logger.info("Wrapping output streams.")
            out_redir = redirect.StreamWrapper(
                src="stdout",
                cbs=[
                    lambda data: self._redirect_cb("stdout", data),  # type: ignore
                    self._output_writer.write,  # type: ignore
                ],
            )
            err_redir = redirect.StreamWrapper(
                src="stderr",
                cbs=[
                    lambda data: self._redirect_cb("stderr", data),  # type: ignore
                    self._output_writer.write,  # type: ignore
                ],
            )
        elif console == SettingsConsole.OFF:
            return
        else:
            raise ValueError("unhandled console")
        try:
            out_redir.install()
            err_redir.install()
            self._out_redir = out_redir
            self._err_redir = err_redir
            logger.info("Redirects installed.")
        except Exception as e:
            print(e)
            logger.error("Failed to redirect.", exc_info=e)
        return

    def _restore(self) -> None:
        logger.info("restore")
        # TODO(jhr): drain and shutdown all threads
        if self._use_redirect:
            if self._out_redir:
                self._out_redir.uninstall()
            if self._err_redir:
                self._err_redir.uninstall()
            return

        if self.stdout_redirector:
            self.stdout_redirector.restore()
        if self.stderr_redirector:
            self.stderr_redirector.restore()
        if self._save_stdout:
            sys.stdout = self._save_stdout
        if self._save_stderr:
            sys.stderr = self._save_stderr
        logger.info("restore done")

    def _atexit_cleanup(self, exit_code: int = None) -> None:
        if self._backend is None:
            logger.warning("process exited without backend configured")
            return
        if self._atexit_cleanup_called:
            return
        self._atexit_cleanup_called = True

        exit_code = exit_code or self._hooks.exit_code if self._hooks else 0
        logger.info(f"got exitcode: {exit_code}")
        if exit_code == 0:
            # Cleanup our resume file on a clean exit
            if os.path.exists(self._settings.resume_fname):
                os.remove(self._settings.resume_fname)

        self._exit_code = exit_code
        try:
            self._on_finish()
        except KeyboardInterrupt as ki:
            if wandb.wandb_agent._is_running():
                raise ki
            wandb.termerror("Control-C detected -- Run data was not synced")
            if ipython._get_python_type() == "python":
                os._exit(-1)
        except Exception as e:
            self._console_stop()
            self._backend.cleanup()
            logger.error("Problem finishing run", exc_info=e)
            wandb.termerror("Problem finishing run")
            traceback.print_exception(*sys.exc_info())
            if ipython._get_python_type() == "python":
                os._exit(-1)
        else:
            self._on_final()

    def _console_start(self) -> None:
        logger.info("atexit reg")
        self._hooks = ExitHooks()
        self._hooks.hook()

        manager = self._wl and self._wl._get_manager()
        if not manager:
            # NB: manager will perform atexit hook like behavior for outstanding runs
            atexit.register(lambda: self._atexit_cleanup())

        if self._use_redirect:
            # setup fake callback
            self._redirect_cb = self._console_callback

        output_log_path = os.path.join(self.dir, filenames.OUTPUT_FNAME)
        self._output_writer = filesystem.CRDedupedFile(open(output_log_path, "wb"))
        self._redirect(self._stdout_slave_fd, self._stderr_slave_fd)

    def _console_stop(self) -> None:
        self._restore()
        if self._output_writer:
            self._output_writer.close()
            self._output_writer = None

    def _on_init(self) -> None:

        if self._backend and self._backend.interface:
            logger.info("communicating current version")
            self._check_version = self._backend.interface.communicate_check_version(
                current_version=wandb.__version__
            )
<<<<<<< HEAD
            logger.info(f"got version response {self._check_version}")

    def _on_start(self) -> None:

        with run_printer(self) as printer:
            printer.header(self._quiet, self._check_version)
=======
        logger.info(f"got version response {self._check_version}")

    def _on_start(self) -> None:

        self._header(
            self._check_version, settings=self._settings, printer=self._printer
        )
>>>>>>> 06ff196c

        if self._settings.save_code and self._settings.code_dir is not None:
            self.log_code(self._settings.code_dir)

        # TODO(wandb-service) RunStatusChecker not supported yet (WB-7352)
        if self._backend and self._backend.interface and not self._settings._offline:
            self._run_status_checker = RunStatusChecker(self._backend.interface)
        self._console_start()

    def _on_finish(self) -> None:
        trigger.call("on_finished")

        # populate final import telemetry
        with telemetry.context(run=self) as tel:
            self._telemetry_imports(tel.imports_finish)

        if self._run_status_checker:
            self._run_status_checker.stop()

        # make sure all uncommitted history is flushed
        self.history._flush()

        self._console_stop()  # TODO: there's a race here with jupyter console logging

        if self._backend and self._backend.interface:
            # telemetry could have changed, publish final data
            self._backend.interface._publish_telemetry(self._telemetry_obj)

            # TODO: we need to handle catastrophic failure better
            # some tests were timing out on sending exit for reasons not clear to me
            self._backend.interface.publish_exit(self._exit_code)

<<<<<<< HEAD
        with run_printer(self) as printer:
            print("")
            # printer._footer_exit_status_info(self._exit_code)

            while not (self._poll_exit_response and self._poll_exit_response.done):
                if self._backend and self._backend.interface:
                    self._poll_exit_response = (
                        self._backend.interface.communicate_poll_exit()
                    )
                    logger.info(f"got exit ret: {self._poll_exit_response}")
                    # printer._footer_file_pusher_status_info(self._poll_exit_response)
                time.sleep(0.1)

            if self._backend and self._backend.interface:
                self._sampled_history = (
                    self._backend.interface.communicate_sampled_history()
                )
                self._final_summary = self._backend.interface.communicate_get_summary()
                # printer._footer_history_summary_info(
                #     history=sampled_history, summary=final_summary, quiet=self._quiet
                # )
=======
        print("")
        self._footer_exit_status_info(
            self._exit_code, settings=self._settings, printer=self._printer
        )

        while not (self._poll_exit_response and self._poll_exit_response.done):
            if self._backend and self._backend.interface:
                self._poll_exit_response = (
                    self._backend.interface.communicate_poll_exit()
                )
                logger.info(f"got exit ret: {self._poll_exit_response}")
                self._footer_file_pusher_status_info(
                    self._poll_exit_response, printer=self._printer,
                )
            time.sleep(0.1)

        if self._backend and self._backend.interface:
            self._sampled_history = (
                self._backend.interface.communicate_sampled_history()
            )
            self._final_summary = self._backend.interface.communicate_get_summary()
>>>>>>> 06ff196c

        if self._backend:
            self._backend.cleanup()

        if self._run_status_checker:
            self._run_status_checker.join()

    def _on_final(self) -> None:
<<<<<<< HEAD
        with run_printer(self) as printer:
            printer.footer(
                self._exit_code,
                self._sampled_history,
                self._final_summary,
                self._poll_exit_response,
                self._check_version,
                self._quiet,
            )
            # printer._footer_sync_info(
            #     pool_exit_response=self._poll_exit_response, quiet=self._quiet
            # )
            # printer._footer_log_dir_info(quiet=self._quiet)
            # printer._footer_version_check_info(
            #     check_version=self._check_version, quiet=self._quiet
            # )
            # printer._footer_local_warn(
            #     poll_exit_response=self._poll_exit_response, quiet=self._quiet
            # )
            # printer._footer_reporter_warn_err(
            #     reporter=self._reporter, quiet=self._quiet
            # )
=======
        self._footer(
            self._sampled_history,
            self._final_summary,
            self._poll_exit_response,
            self._check_version,
            self._reporter,
            self._quiet,
            settings=self._settings,
            printer=self._printer,
        )
>>>>>>> 06ff196c

    def _save_job_spec(self) -> None:
        envdict = dict(
            python="python3.6",
            requirements=[],
        )
        varsdict = {"WANDB_DISABLE_CODE": "True"}
        source = dict(
            git="git@github.com:wandb/examples.git",
            branch="master",
            commit="bbd8d23",
        )
        execdict = dict(
            program="train.py",
            directory="keras-cnn-fashion",
            envvars=varsdict,
            args=[],
        )
        configdict = (dict(self._config),)
        artifactsdict = dict(
            dataset="v1",
        )
        inputdict = dict(
            config=configdict,
            artifacts=artifactsdict,
        )
        job_spec = {
            "kind": "WandbJob",
            "version": "v0",
            "environment": envdict,
            "source": source,
            "exec": execdict,
            "input": inputdict,
        }

        s = json.dumps(job_spec, indent=4)
        spec_filename = filenames.JOBSPEC_FNAME
        with open(spec_filename, "w") as f:
            print(s, file=f)
        self.save(spec_filename)

    def define_metric(
        self,
        name: str,
        step_metric: Union[str, wandb_metric.Metric, None] = None,
        step_sync: bool = None,
        hidden: bool = None,
        summary: str = None,
        goal: str = None,
        overwrite: bool = None,
        **kwargs: Any,
    ) -> wandb_metric.Metric:
        """Define metric properties which will later be logged with `wandb.log()`.

        Arguments:
            name: Name of the metric.
            step_metric: Independent variable associated with the metric.
            step_sync: Automatically add `step_metric` to history if needed.
                Defaults to True if step_metric is specified.
            hidden: Hide this metric from automatic plots.
            summary: Specify aggregate metrics added to summary.
                Supported aggregations: "min,max,mean,best,last,none"
                Default aggregation is `copy`
                Aggregation `best` defaults to `goal`==`minimize`
            goal: Specify direction for optimizing the metric.
                Supported directions: "minimize,maximize"

        Returns:
            A metric object is returned that can be further specified.

        """
        if not name:
            raise wandb.Error("define_metric() requires non-empty name argument")
        for k in kwargs:
            wandb.termwarn("Unhandled define_metric() arg: {}".format(k))
        if isinstance(step_metric, wandb_metric.Metric):
            step_metric = step_metric.name
        for arg_name, arg_val, exp_type in (
            ("name", name, str),
            ("step_metric", step_metric, str),
            ("step_sync", step_sync, bool),
            ("hidden", hidden, bool),
            ("summary", summary, str),
            ("goal", goal, str),
            ("overwrite", overwrite, bool),
        ):
            # NOTE: type checking is broken for isinstance and str
            if arg_val is not None and not isinstance(arg_val, exp_type):
                arg_type = type(arg_val).__name__
                raise wandb.Error(
                    "Unhandled define_metric() arg: {} type: {}".format(
                        arg_name, arg_type
                    )
                )
        stripped = name[:-1] if name.endswith("*") else name
        if "*" in stripped:
            raise wandb.Error(
                "Unhandled define_metric() arg: name (glob suffixes only): {}".format(
                    name
                )
            )
        summary_ops: Optional[Sequence[str]] = None
        if summary:
            summary_items = [s.lower() for s in summary.split(",")]
            summary_ops = []
            valid = {"min", "max", "mean", "best", "last", "copy", "none"}
            for i in summary_items:
                if i not in valid:
                    raise wandb.Error(
                        "Unhandled define_metric() arg: summary op: {}".format(i)
                    )
                summary_ops.append(i)
        goal_cleaned: Optional[str] = None
        if goal is not None:
            goal_cleaned = goal[:3].lower()
            valid_goal = {"min", "max"}
            if goal_cleaned not in valid_goal:
                raise wandb.Error(
                    "Unhandled define_metric() arg: goal: {}".format(goal)
                )
        m = wandb_metric.Metric(
            name=name,
            step_metric=step_metric,
            step_sync=step_sync,
            summary=summary_ops,
            hidden=hidden,
            goal=goal_cleaned,
            overwrite=overwrite,
        )
        m._set_callback(self._metric_callback)
        m._commit()
        with telemetry.context(run=self) as tel:
            tel.feature.metric = True
        return m

    # TODO(jhr): annotate this
    def watch(self, models, criterion=None, log="gradients", log_freq=100, idx=None, log_graph=False) -> None:  # type: ignore
        wandb.watch(models, criterion, log, log_freq, idx, log_graph)

    # TODO(jhr): annotate this
    def unwatch(self, models=None) -> None:  # type: ignore
        wandb.unwatch(models=models)

    def _swap_artifact_name(self, artifact_name: str, use_as: Optional[str]) -> str:
        artifact_key_string = use_as or artifact_name
        replacement_artifact_info = self._launch_artifact_mapping.get(
            artifact_key_string
        )
        if replacement_artifact_info is not None:
            new_name = replacement_artifact_info.get("name")
            entity = replacement_artifact_info.get("entity")
            project = replacement_artifact_info.get("project")
            if new_name is None or entity is None or project is None:
                raise ValueError(
                    "Misconfigured artifact in launch config. Must include name, project and entity keys."
                )
            return f"{entity}/{project}/{new_name}"
        elif replacement_artifact_info is None and use_as is None:
            wandb.termwarn(
                f"Could not find {artifact_name} in launch artifact mapping. Searching for unique artifacts with sequence name: {artifact_name}"
            )
            sequence_name = artifact_name.split(":")[0].split("/")[-1]
            unique_artifact_replacement_info = (
                self._unique_launch_artifact_sequence_names.get(sequence_name)
            )
            if unique_artifact_replacement_info is not None:
                new_name = unique_artifact_replacement_info.get("name")
                entity = unique_artifact_replacement_info.get("entity")
                project = unique_artifact_replacement_info.get("project")
                if new_name is None or entity is None or project is None:
                    raise ValueError(
                        "Misconfigured artifact in launch config. Must include name, project and entity keys."
                    )
                return f"{entity}/{project}/{new_name}"

        else:
            wandb.termwarn(
                f"Could not find swappable artifact at key: {use_as}. Using {artifact_name}"
            )
            return artifact_name

        wandb.termwarn(
            f"Could not find {artifact_key_string} in launch artifact mapping. Using {artifact_name}"
        )
        return artifact_name

    def _detach(self) -> None:
        pass

    # TODO(jhr): annotate this
    def use_artifact(self, artifact_or_name, type=None, aliases=None, use_as=None):  # type: ignore
        """Declare an artifact as an input to a run.

        Call `download` or `file` on the returned object to get the contents locally.

        Arguments:
            artifact_or_name: (str or Artifact) An artifact name.
                May be prefixed with entity/project/. Valid names
                can be in the following forms:
                    - name:version
                    - name:alias
                    - digest
                You can also pass an Artifact object created by calling `wandb.Artifact`
            type: (str, optional) The type of artifact to use.
            aliases: (list, optional) Aliases to apply to this artifact
            use_as: (string, optional) Optional string indicating what purpose the artifact was used with. Will be shown in UI.

        Returns:
            An `Artifact` object.
        """
        if self.offline:
            raise TypeError("Cannot use artifact when in offline mode.")
        if use_as:
            if use_as in self._used_artifact_slots:
                raise ValueError(
                    "Cannot call use_artifact with the same use_as argument more than once"
                )
            elif ":" in use_as or "/" in use_as:
                raise ValueError("use_as cannot contain special characters ':' or '/'")
            self._used_artifact_slots.append(use_as)
        r = self._run_obj
        api = internal.Api(default_settings={"entity": r.entity, "project": r.project})
        api.set_current_run_id(self.id)

        if isinstance(artifact_or_name, str):
            if self._launch_artifact_mapping:
                name = self._swap_artifact_name(artifact_or_name, use_as)
            else:
                name = artifact_or_name
            public_api = self._public_api()
            artifact = public_api.artifact(type=type, name=name)
            if type is not None and type != artifact.type:
                raise ValueError(
                    "Supplied type {} does not match type {} of artifact {}".format(
                        type, artifact.type, artifact.name
                    )
                )
            artifact._use_as = use_as or artifact_or_name
            api.use_artifact(
                artifact.id,
                use_as=use_as or artifact_or_name,
            )
            return artifact
        else:
            artifact = artifact_or_name
            if aliases is None:
                aliases = []
            elif isinstance(aliases, str):
                aliases = [aliases]
            if isinstance(artifact_or_name, wandb.Artifact):
                if use_as is not None:
                    wandb.termwarn(
                        "Indicating use_as is not supported when using an artifact with an instance of wandb.Artifact"
                    )
                self._log_artifact(
                    artifact,
                    aliases=aliases,
                    is_user_created=True,
                    use_after_commit=True,
                )
                return artifact
            elif isinstance(artifact, public.Artifact):
                if self._launch_artifact_mapping is not None:
                    wandb.termwarn(
                        f"Swapping artifacts does not support swapping artifacts used as an instance of `public.Artifact`. Using {artifact.name}"
                    )
                api.use_artifact(
                    artifact.id, use_as=use_as or artifact._use_as or artifact.name
                )
                return artifact
            else:
                raise ValueError(
                    'You must pass an artifact name (e.g. "pedestrian-dataset:v1"), an instance of wandb.Artifact, or wandb.Api().artifact() to use_artifact'  # noqa: E501
                )

    def log_artifact(
        self,
        artifact_or_path: Union[wandb_artifacts.Artifact, str],
        name: Optional[str] = None,
        type: Optional[str] = None,
        aliases: Optional[List[str]] = None,
    ) -> wandb_artifacts.Artifact:
        """Declare an artifact as an output of a run.

        Arguments:
            artifact_or_path: (str or Artifact) A path to the contents of this artifact,
                can be in the following forms:
                    - `/local/directory`
                    - `/local/directory/file.txt`
                    - `s3://bucket/path`
                You can also pass an Artifact object created by calling
                `wandb.Artifact`.
            name: (str, optional) An artifact name. May be prefixed with entity/project.
                Valid names can be in the following forms:
                    - name:version
                    - name:alias
                    - digest
                This will default to the basename of the path prepended with the current
                run id  if not specified.
            type: (str) The type of artifact to log, examples include `dataset`, `model`
            aliases: (list, optional) Aliases to apply to this artifact,
                defaults to `["latest"]`

        Returns:
            An `Artifact` object.
        """
        return self._log_artifact(
            artifact_or_path, name=name, type=type, aliases=aliases
        )

    def upsert_artifact(
        self,
        artifact_or_path: Union[wandb_artifacts.Artifact, str],
        name: Optional[str] = None,
        type: Optional[str] = None,
        aliases: Optional[List[str]] = None,
        distributed_id: Optional[str] = None,
    ) -> wandb_artifacts.Artifact:
        """Declare (or append to) a non-finalized artifact as output of a run.

        Note that you must call run.finish_artifact() to finalize the artifact.
        This is useful when distributed jobs need to all contribute to the same artifact.

        Arguments:
            artifact_or_path: (str or Artifact) A path to the contents of this artifact,
                can be in the following forms:
                    - `/local/directory`
                    - `/local/directory/file.txt`
                    - `s3://bucket/path`
                You can also pass an Artifact object created by calling
                `wandb.Artifact`.
            name: (str, optional) An artifact name. May be prefixed with entity/project.
                Valid names can be in the following forms:
                    - name:version
                    - name:alias
                    - digest
                This will default to the basename of the path prepended with the current
                run id  if not specified.
            type: (str) The type of artifact to log, examples include `dataset`, `model`
            aliases: (list, optional) Aliases to apply to this artifact,
                defaults to `["latest"]`
            distributed_id: (string, optional) Unique string that all distributed jobs share. If None,
                defaults to the run's group name.

        Returns:
            An `Artifact` object.
        """
        if self.group == "" and distributed_id is None:
            raise TypeError(
                "Cannot upsert artifact unless run is in a group or distributed_id is provided"
            )
        if distributed_id is None:
            distributed_id = self.group
        return self._log_artifact(
            artifact_or_path,
            name=name,
            type=type,
            aliases=aliases,
            distributed_id=distributed_id,
            finalize=False,
        )

    def finish_artifact(
        self,
        artifact_or_path: Union[wandb_artifacts.Artifact, str],
        name: Optional[str] = None,
        type: Optional[str] = None,
        aliases: Optional[List[str]] = None,
        distributed_id: Optional[str] = None,
    ) -> wandb_artifacts.Artifact:
        """Finishes a non-finalized artifact as output of a run.

        Subsequent "upserts" with the same distributed ID will result in a new version.

        Arguments:
            artifact_or_path: (str or Artifact) A path to the contents of this artifact,
                can be in the following forms:
                    - `/local/directory`
                    - `/local/directory/file.txt`
                    - `s3://bucket/path`
                You can also pass an Artifact object created by calling
                `wandb.Artifact`.
            name: (str, optional) An artifact name. May be prefixed with entity/project.
                Valid names can be in the following forms:
                    - name:version
                    - name:alias
                    - digest
                This will default to the basename of the path prepended with the current
                run id  if not specified.
            type: (str) The type of artifact to log, examples include `dataset`, `model`
            aliases: (list, optional) Aliases to apply to this artifact,
                defaults to `["latest"]`
            distributed_id: (string, optional) Unique string that all distributed jobs share. If None,
                defaults to the run's group name.

        Returns:
            An `Artifact` object.
        """
        if self.group == "" and distributed_id is None:
            raise TypeError(
                "Cannot finish artifact unless run is in a group or distributed_id is provided"
            )
        if distributed_id is None:
            distributed_id = self.group

        return self._log_artifact(
            artifact_or_path,
            name,
            type,
            aliases,
            distributed_id=distributed_id,
            finalize=True,
        )

    def _log_artifact(
        self,
        artifact_or_path: Union[wandb_artifacts.Artifact, str],
        name: Optional[str] = None,
        type: Optional[str] = None,
        aliases: Optional[List[str]] = None,
        distributed_id: Optional[str] = None,
        finalize: bool = True,
        is_user_created: bool = False,
        use_after_commit: bool = False,
    ) -> wandb_artifacts.Artifact:
        api = internal.Api()
        if api.settings().get("anonymous") == "true":
            wandb.termwarn(
                "Artifacts logged anonymously cannot be claimed and expire after 7 days."
            )
        if not finalize and distributed_id is None:
            raise TypeError("Must provide distributed_id if artifact is not finalize")
        if aliases is not None:
            if any(invalid in alias for alias in aliases for invalid in ["/", ":"]):
                raise ValueError(
                    "Aliases must not contain any of the following characters: /, :"
                )
        artifact, aliases = self._prepare_artifact(
            artifact_or_path, name, type, aliases
        )
        artifact.distributed_id = distributed_id
        self._assert_can_log_artifact(artifact)
        if self._backend and self._backend.interface:
            if not self._settings._offline:
                future = self._backend.interface.communicate_artifact(
                    self,
                    artifact,
                    aliases,
                    finalize=finalize,
                    is_user_created=is_user_created,
                    use_after_commit=use_after_commit,
                )
                artifact._logged_artifact = _LazyArtifact(self._public_api(), future)
            else:
                self._backend.interface.publish_artifact(
                    self,
                    artifact,
                    aliases,
                    finalize=finalize,
                    is_user_created=is_user_created,
                    use_after_commit=use_after_commit,
                )
        elif self._internal_run_interface:
            self._internal_run_interface.publish_artifact(
                self,
                artifact,
                aliases,
                finalize=finalize,
                is_user_created=is_user_created,
                use_after_commit=use_after_commit,
            )
        return artifact

    def _public_api(self) -> PublicApi:
        overrides = {"run": self.id}
        run_obj = self._run_obj
        if run_obj is not None:
            overrides["entity"] = run_obj.entity
            overrides["project"] = run_obj.project
        return public.Api(overrides)

    # TODO(jhr): annotate this
    def _assert_can_log_artifact(self, artifact) -> None:  # type: ignore
        if not self._settings._offline:
            try:
                public_api = self._public_api()
                expected_type = public.Artifact.expected_type(
                    public_api.client,
                    artifact.name,
                    public_api.settings["entity"],
                    public_api.settings["project"],
                )
            except requests.exceptions.RequestException:
                # Just return early if there is a network error. This is
                # ok, as this function is intended to help catch an invalid
                # type early, but not a hard requirement for valid operation.
                return
            if expected_type is not None and artifact.type != expected_type:
                raise ValueError(
                    "Expected artifact type {}, got {}".format(
                        expected_type, artifact.type
                    )
                )

    def _prepare_artifact(
        self,
        artifact_or_path: Union[wandb_artifacts.Artifact, str],
        name: Optional[str] = None,
        type: Optional[str] = None,
        aliases: Optional[List[str]] = None,
    ) -> Tuple[wandb_artifacts.Artifact, List[str]]:
        aliases = aliases or ["latest"]
        if isinstance(artifact_or_path, str):
            if name is None:
                name = "run-%s-%s" % (self.id, os.path.basename(artifact_or_path))
            artifact = wandb.Artifact(name, type)
            if os.path.isfile(artifact_or_path):
                artifact.add_file(artifact_or_path)
            elif os.path.isdir(artifact_or_path):
                artifact.add_dir(artifact_or_path)
            elif "://" in artifact_or_path:
                artifact.add_reference(artifact_or_path)
            else:
                raise ValueError(
                    "path must be a file, directory or external"
                    "reference like s3://bucket/path"
                )
        else:
            artifact = artifact_or_path
        if not isinstance(artifact, wandb.Artifact):
            raise ValueError(
                "You must pass an instance of wandb.Artifact or a "
                "valid file path to log_artifact"
            )
        if isinstance(aliases, str):
            aliases = [aliases]
        artifact.finalize()
        return artifact, aliases

    def alert(
        self,
        title: str,
        text: str,
        level: Union[str, "AlertLevel"] = None,
        wait_duration: Union[int, float, timedelta, None] = None,
    ) -> None:
        """Launch an alert with the given title and text.

        Arguments:
            title: (str) The title of the alert, must be less than 64 characters long.
            text: (str) The text body of the alert.
            level: (str or wandb.AlertLevel, optional) The alert level to use, either: `INFO`, `WARN`, or `ERROR`.
            wait_duration: (int, float, or timedelta, optional) The time to wait (in seconds) before sending another
                alert with this title.
        """
        level = level or wandb.AlertLevel.INFO
        level_str: str = level.value if isinstance(level, wandb.AlertLevel) else level
        if level_str not in {lev.value for lev in wandb.AlertLevel}:
            raise ValueError("level must be one of 'INFO', 'WARN', or 'ERROR'")

        wait_duration = wait_duration or timedelta(minutes=1)
        if isinstance(wait_duration, int) or isinstance(wait_duration, float):
            wait_duration = timedelta(seconds=wait_duration)
        elif not callable(getattr(wait_duration, "total_seconds", None)):
            raise ValueError(
                "wait_duration must be an int, float, or datetime.timedelta"
            )
        wait_duration = int(wait_duration.total_seconds() * 1000)

        if self._backend and self._backend.interface:
            self._backend.interface.publish_alert(title, text, level_str, wait_duration)

    def __enter__(self) -> "Run":
        return self

    def __exit__(
        self,
        exc_type: Type[BaseException],
        exc_val: BaseException,
        exc_tb: TracebackType,
    ) -> bool:
        exit_code = 0 if exc_type is None else 1
        self.finish(exit_code)
        return exc_type is None

    def mark_preempting(self) -> None:
        """Marks this run as preempting.

        Also tells the internal process to immediately report this to server.
        """
        if self._backend and self._backend.interface:
            self._backend.interface.publish_preempting()

    # ------------------------------------------------------------------------------
    # HEADER
    # ------------------------------------------------------------------------------
    # Note: All the header methods are static methods since we want to share the printing logic
    # with the service execution path that doesn't have acess to the run instance
    @staticmethod
    def _header(
        check_version: Optional["CheckVersionResponse"] = None,
        *,
        settings: "Settings",
        printer: Union["PrinterTerm", "PrinterJupyter"],
    ) -> None:
        # printer = printer or get_printer(settings._jupyter)
        Run._header_version_check_info(
            check_version, settings=settings, printer=printer
        )
        Run._header_wandb_version_info(settings=settings, printer=printer)
        Run._header_sync_info(settings=settings, printer=printer)
        Run._header_run_info(settings=settings, printer=printer)

    @staticmethod
    def _header_version_check_info(
        check_version: Optional["CheckVersionResponse"] = None,
        *,
        settings: "Settings",
        printer: Union["PrinterTerm", "PrinterJupyter"],
    ) -> None:

        if not check_version or settings._offline:
            return

        # printer = printer or get_printer(settings._jupyter)
        if check_version.delete_message:
            printer.display(check_version.delete_message, status="error")
        elif check_version.yank_message:
            printer.display(check_version.yank_message, status="warn")

        printer.display(
            check_version.upgrade_message, off=not check_version.upgrade_message
        )

    @staticmethod
    def _header_wandb_version_info(
        *, settings: "Settings", printer: Union["PrinterTerm", "PrinterJupyter"],
    ) -> None:
        if settings._quiet or settings._silent:
            return

        # printer = printer or get_printer(settings._jupyter)
        printer.display(f"Tracking run with wandb version {wandb.__version__}")

    @staticmethod
    def _header_sync_info(
        *, settings: "Settings", printer: Union["PrinterTerm", "PrinterJupyter"],
    ) -> None:

        # printer = printer or get_printer(settings._jupyter)
        if settings._offline:
            printer.display(
                [
                    f"W&B syncing is set to {printer.code('`offline`')} in this directory.  ",
                    f"Run {printer.code('`wandb online`')} or set {printer.code('WANDB_MODE=online')} to enable cloud syncing.",
                ]
            )
        else:
            info = [f"Run data is saved locally in {printer.files(settings.sync_dir)}"]
            if not printer._html:
                info.append(
                    f"Run {printer.code('`wandb offline`')} to turn off syncing."
                )
            printer.display(info, off=settings._quiet or settings._silent)

    @staticmethod
    def _header_run_info(
        *, settings: "Settings", printer: Union["PrinterTerm", "PrinterJupyter"],
    ) -> None:

        if settings._offline or settings._silent:
            return

        run_url = settings.run_url
        project_url = settings.project_url
        sweep_url = settings.sweep_url

        run_state_str = "Resuming run" if settings.resumed else "Syncing run"
        run_name = settings.run_name

        # printer = printer or get_printer(settings._jupyter)
        if printer._html:
            if not wandb.jupyter.maybe_display():

                run_line = f"<strong>{printer.link(run_url, run_name)}</strong>"
                project_line, sweep_line = "", ""

                # TODO(settings): make settings the source of truth
                if not wandb.jupyter.quiet():

                    doc_html = printer.link("https://wandb.me/run", "docs")

                    project_html = printer.link(project_url, "Weights & Biases")
                    project_line = f"to {project_html} ({doc_html})"

                    if sweep_url:
                        sweep_line = (
                            f"Sweep page:  {printer.link(sweep_url, sweep_url)}"
                        )

                printer.display(
                    [f"{run_state_str} {run_line} {project_line}", sweep_line]
                )

        else:
            printer.display(f"{run_state_str} {printer.name(run_name)}")
            if not settings._quiet:
                printer.display(
                    f'{printer.emoji("star")} View project at {printer.link(project_url)}'
                )
                if sweep_url:
                    printer.display(
                        f'{printer.emoji("broom")} View sweep at {printer.link(sweep_url)}'
                    )
            printer.display(
                f'{printer.emoji("rocket")} View run at {printer.link(run_url)}'
            )

            # TODO(settings) use `wandb_settings` (if self.settings.anonymous == "true":)
            if Api().api.settings().get("anonymous") == "true":
                printer.display(
                    "Do NOT share these links with anyone. They can be used to claim your runs.",
                    status="warn",
                )

    # ------------------------------------------------------------------------------
    # FOOTER
    # ------------------------------------------------------------------------------
    # Note: All the footer methods are static methods since we want to share the printing logic
    # with the service execution path that doesn't have acess to the run instance
    @staticmethod
    def _footer(
        sampled_history: Optional["SampledHistoryResponse"] = None,
        final_summary: Optional["GetSummaryResponse"] = None,
        poll_exit_response: Optional[PollExitResponse] = None,
        check_version: Optional["CheckVersionResponse"] = None,
        reporter: Optional[Reporter] = None,
        quiet: Optional[bool] = None,
        *,
        settings: "Settings",
        printer: Union["PrinterTerm", "PrinterJupyter"],
    ) -> None:
        Run._footer_history_summary_info(
            history=sampled_history,
            summary=final_summary,
            quiet=quiet,
            settings=settings,
            printer=printer,
        )

        Run._footer_sync_info(
            pool_exit_response=poll_exit_response,
            quiet=quiet,
            settings=settings,
            printer=printer,
        )
        Run._footer_log_dir_info(quiet=quiet, settings=settings, printer=printer)
        Run._footer_version_check_info(
            check_version=check_version, quiet=quiet, settings=settings, printer=printer
        )
        Run._footer_local_warn(
            poll_exit_response=poll_exit_response,
            quiet=quiet,
            settings=settings,
            printer=printer,
        )
        Run._footer_reporter_warn_err(
            reporter=reporter, quiet=quiet, settings=settings, printer=printer
        )

    @staticmethod
    def _footer_exit_status_info(
        exit_code: Optional[int],
        *,
        settings: "Settings",
        printer: Union["PrinterTerm", "PrinterJupyter"],
    ) -> None:

        if settings._silent:
            return

        status = "(success)." if not exit_code else f"(failed {exit_code})."
        info = [
            f"Waiting for W&B process to finish... {printer.status(status, bool(exit_code))}"
        ]

        if not settings._offline and exit_code:
            info.append(f"Press {printer.abort} to abort syncing.")

        printer.display(f'{" ".join(info)}')

    # fixme: Temporary hack until we move to rich which allows multiple spinners
    @staticmethod
    def _footer_file_pusher_status_info(
        poll_exit_responses: Optional[
            Union[PollExitResponse, Dict[str, Optional[PollExitResponse]]]
        ] = None,
        *,
        printer: Union["PrinterTerm", "PrinterJupyter"],
    ) -> None:
        if not poll_exit_responses:
            return
        if isinstance(poll_exit_responses, PollExitResponse):
            Run._footer_single_run_file_pusher_status_info(
                poll_exit_responses, printer=printer
            )
        elif isinstance(poll_exit_responses, dict):
            poll_exit_responses_list = [
                response for response in poll_exit_responses.values()
            ]
            assert all(
                isinstance(response, (PollExitResponse, None))  # type: ignore
                for response in poll_exit_responses_list
            )
            if len(poll_exit_responses_list) == 0:
                return
            elif len(poll_exit_responses_list) == 1:
                Run._footer_single_run_file_pusher_status_info(
                    poll_exit_responses_list[0], printer=printer
                )
            else:
                Run._footer_multiple_runs_file_pusher_status_info(
                    poll_exit_responses_list, printer=printer
                )
        else:
            raise ValueError(
                f"got the type `{type(poll_exit_responses)}` for `poll_exit_responses`. expected either None, PollExitResponse or a Dict[str, Union[PollExitResponse, None]]"
            )

    @staticmethod
    def _footer_single_run_file_pusher_status_info(
        pool_exit_response: Optional[PollExitResponse] = None,
        *,
        printer: Union["PrinterTerm", "PrinterJupyter"],
    ) -> None:
        # todo: is this same as settings._offline?
        if not pool_exit_response:
            return

        progress = pool_exit_response.pusher_stats
        done = pool_exit_response.done

        megabyte = wandb.util.POW_2_BYTES[2][1]
        line = f"{progress.uploaded_bytes/megabyte :.2f} MB of {progress.total_bytes/megabyte:.2f} MB uploaded ({progress.deduped_bytes/megabyte:.2f} MB deduped)\r"

        percent_done = (
            1.0
            if progress.total_bytes == 0
            else progress.uploaded_bytes / progress.total_bytes
        )

        printer.progress_update(line, percent_done)
        if done:
            printer.progress_close()

            dedupe_fraction = (
                progress.deduped_bytes / float(progress.total_bytes)
                if progress.total_bytes > 0
                else 0
            )
            if dedupe_fraction > 0.01:
                printer.display(
                    f"W&B sync reduced upload amount by {dedupe_fraction * 100:.1f}%             "
                )

    @staticmethod
    def _footer_multiple_runs_file_pusher_status_info(
        poll_exit_responses: List[Optional[PollExitResponse]],
        *,
        printer: Union["PrinterTerm", "PrinterJupyter"],
    ) -> None:

        # todo: is this same as settings._offline?
        if not all(poll_exit_responses):
            return

        megabyte = wandb.util.POW_2_BYTES[2][1]
        total_files = sum(
            [
                sum(
                    [
                        response.file_counts.wandb_count,
                        response.file_counts.media_count,
                        response.file_counts.artifact_count,
                        response.file_counts.other_count,
                    ]
                )
                for response in poll_exit_responses
                if response and response.file_counts
            ]
        )
        uploaded = sum(
            [
                response.pusher_stats.uploaded_bytes
                for response in poll_exit_responses
                if response and response.pusher_stats
            ]
        )
        total = sum(
            [
                response.pusher_stats.total_bytes
                for response in poll_exit_responses
                if response and response.pusher_stats
            ]
        )

        line = f"Processing {len(poll_exit_responses)} runs with {total_files} files ({uploaded/megabyte :.2f} MB/{total/megabyte :.2f} MB)\r"
        # line = "{}{:<{max_len}}\r".format(line, " ", max_len=(80 - len(line)))
        printer.progress_update(line)  # type: ignore [call-arg]

        done = all(
            [
                poll_exit_response.done
                for poll_exit_response in poll_exit_responses
                if poll_exit_response
            ]
        )
        if done:
            printer.progress_close()

    @staticmethod
    def _footer_sync_info(
        pool_exit_response: Optional[PollExitResponse] = None,
        quiet: Optional[bool] = None,
        *,
        settings: "Settings",
        printer: Union["PrinterTerm", "PrinterJupyter"],
    ) -> None:

        if settings._silent:
            return

        # printer = printer or get_printer(settings._jupyter)

        if settings._offline:
            printer.display(
                [
                    "You can sync this run to the cloud by running:",
                    printer.code(f"wandb sync {settings.sync_dir}"),
                ],
                off=(quiet or settings.quiet),
            )
        else:
            info = [
                f"Synced {printer.name(settings.run_name)}: {printer.link(settings.run_url)}"
            ]
            if pool_exit_response and pool_exit_response.file_counts:

                logger.info("logging synced files")
                file_counts = pool_exit_response.file_counts
                info.append(
                    f"Synced {file_counts.wandb_count} W&B file(s), {file_counts.media_count} media file(s), {file_counts.artifact_count} artifact file(s) and {file_counts.other_count} other file(s)",
                )
            printer.display(info)

    @staticmethod
    def _footer_log_dir_info(
        quiet: Optional[bool] = None,
        *,
        settings: "Settings",
        printer: Union["PrinterTerm", "PrinterJupyter"],
    ) -> None:

        if (quiet or settings.quiet) or settings._silent:
            return

        log_dir = settings.log_user or settings.log_internal
        if log_dir:
            # printer = printer or get_printer(settings._jupyter)
            log_dir = os.path.dirname(log_dir.replace(os.getcwd(), "."))
            printer.display(f"Find logs at: {printer.files(log_dir)}",)

    @staticmethod
    def _footer_history_summary_info(
        history: Optional["SampledHistoryResponse"] = None,
        summary: Optional["GetSummaryResponse"] = None,
        quiet: Optional[bool] = None,
        *,
        settings: "Settings",
        printer: Union["PrinterTerm", "PrinterJupyter"],
    ) -> None:

        if (quiet or settings._quiet) or settings._silent:
            return

        # printer = printer or get_printer(settings._jupyter)
        panel = []

        # Render history if available
        if history:
            logger.info("rendering history")

            sampled_history = {
                item.key: wandb.util.downsample(
                    item.values_float or item.values_int, 40
                )
                for item in history.item
                if not item.key.startswith("_")
            }

            history_rows = []
            for key, values in sorted(sampled_history.items()):
                if any((not isinstance(value, numbers.Number) for value in values)):
                    continue
                sparkline = printer.sparklines(values)
                if sparkline:
                    history_rows.append([key, sparkline])
            if history_rows:
                history_grid = printer.grid(history_rows, "Run history:",)
                panel.append(history_grid)

        # Render summary if available
        if summary:
            final_summary = {
                item.key: json.loads(item.value_json)
                for item in summary.item
                if not item.key.startswith("_")
            }

            logger.info("rendering summary")
            summary_rows = []
            for key, value in sorted(final_summary.items()):
                # arrays etc. might be too large. for now we just don't print them
                if isinstance(value, str):
                    value = value[:20] + "..." * (len(value) >= 20)
                    summary_rows.append([key, value])
                elif isinstance(value, numbers.Number):
                    value = round(value, 5) if isinstance(value, float) else value
                    summary_rows.append([key, str(value)])
                else:
                    continue

            if summary_rows:
                summary_grid = printer.grid(summary_rows, "Run summary:",)
                panel.append(summary_grid)

        if panel:
            printer.display(printer.panel(panel))

    @staticmethod
    def _footer_local_warn(
        poll_exit_response: Optional[PollExitResponse] = None,
        quiet: Optional[bool] = None,
        *,
        settings: "Settings",
        printer: Union["PrinterTerm", "PrinterJupyter"],
    ) -> None:

        if (quiet or settings.quiet) or settings.silent:
            return

        if settings._offline:
            return

        if not poll_exit_response or not poll_exit_response.local_info:
            return

        if settings.is_local:
            local_info = poll_exit_response.local_info
            latest_version, out_of_date = local_info.version, local_info.out_of_date
            if out_of_date:
                # printer = printer or get_printer(settings._jupyter)
                printer.display(
                    f"Upgrade to the {latest_version} version of W&B Local to get the latest features. Learn more: {printer.link('http://wandb.me/local-upgrade')}",
                    status="warn",
                )

    @staticmethod
    def _footer_version_check_info(
        check_version: Optional["CheckVersionResponse"] = None,
        quiet: Optional[bool] = None,
        *,
        settings: "Settings",
        printer: Union["PrinterTerm", "PrinterJupyter"],
    ) -> None:

        if not check_version:
            return

        if settings._offline:
            return

        if (quiet or settings._quiet) or settings._silent:
            return

        # printer = printer or get_printer(settings._jupyter)
        if check_version.delete_message:
            printer.display(check_version.delete_message, status="error")
        elif check_version.yank_message:
            printer.display(check_version.yank_message, status="warn")

        # only display upgrade message if packages are bad
        package_problem = check_version.delete_message or check_version.yank_message
        if package_problem and check_version.upgrade_message:
            printer.display(check_version.upgrade_message)

    @staticmethod
    def _footer_reporter_warn_err(
        reporter: Optional[Reporter] = None,
        quiet: Optional[bool] = None,
        *,
        settings: "Settings",
        printer: Union["PrinterTerm", "PrinterJupyter"],
    ) -> None:

        if (quiet or settings._quiet) or settings.silent:
            return

        if not reporter:
            return

        # printer = printer or get_printer(settings._jupyter)

        warning_lines = reporter.warning_lines
        if warning_lines:
            warnings = ["Warnings:"] + [f"{line}" for line in warning_lines]
            if len(warning_lines) < reporter.warning_count:
                warnings.append("More warnings...")
            printer.display(warnings)

        error_lines = reporter.error_lines
        if error_lines:
            errors = ["Errors:"] + [f"{line}" for line in error_lines]
            if len(error_lines) < reporter.error_count:
                errors.append("More errors...")
            printer.display(errors)


# We define this outside of the run context to support restoring before init
def restore(
    name: str,
    run_path: Optional[str] = None,
    replace: bool = False,
    root: Optional[str] = None,
) -> Union[None, TextIO]:
    """Downloads the specified file from cloud storage.

    File is placed into the current directory or run directory.
    By default will only download the file if it doesn't already exist.

    Arguments:
        name: the name of the file
        run_path: optional path to a run to pull files from, i.e. `username/project_name/run_id`
            if wandb.init has not been called, this is required.
        replace: whether to download the file even if it already exists locally
        root: the directory to download the file to.  Defaults to the current
            directory or the run directory if wandb.init was called.

    Returns:
        None if it can't find the file, otherwise a file object open for reading

    Raises:
        wandb.CommError: if we can't connect to the wandb backend
        ValueError: if the file is not found or can't find run_path
    """
    is_disabled = wandb.run is not None and wandb.run.disabled
    run = None if is_disabled else wandb.run
    if run_path is None:
        if run is not None:
            run_path = run.path
        else:
            raise ValueError(
                "run_path required when calling wandb.restore before wandb.init"
            )
    if root is None:
        if run is not None:
            root = run.dir
    api = public.Api()
    api_run = api.run(run_path)
    if root is None:
        root = os.getcwd()
    path = os.path.join(root, name)
    if os.path.exists(path) and replace is False:
        return open(path, "r")
    if is_disabled:
        return None
    files = api_run.files([name])
    if len(files) == 0:
        return None
    # if the file does not exist, the file has an md5 of 0
    if files[0].md5 == "0":
        raise ValueError("File {} not found in {}.".format(name, run_path or root))
    return files[0].download(root=root, replace=True)


# propigate our doc string to the runs restore method
try:
    Run.restore.__doc__ = restore.__doc__
# py2 doesn't let us set a doc string, just pass
except AttributeError:
    pass


def finish(exit_code: int = None, quiet: bool = None) -> None:
    """Marks a run as finished, and finishes uploading all data.

    This is used when creating multiple runs in the same process.
    We automatically call this method when your script exits.

    Arguments:
        exit_code: Set to something other than 0 to mark a run as failed
        quiet: Set to true to minimize log output
    """
    if wandb.run:
        wandb.run.finish(exit_code=exit_code, quiet=quiet)


# propagate our doc string to the runs restore method
try:
    Run.restore.__doc__ = restore.__doc__
# py2 doesn't let us set a doc string, just pass
except AttributeError:
    pass


class _LazyArtifact(ArtifactInterface):

    _api: PublicApi
    _instance: Optional[ArtifactInterface] = None
    _future: Any

    def __init__(self, api: PublicApi, future: Any):
        self._api = api
        self._future = future

    def _assert_instance(self) -> ArtifactInterface:
        if not self._instance:
            raise ValueError(
                "Must call wait() before accessing logged artifact properties"
            )
        return self._instance

    def __getattr__(self, item: str) -> Any:
        self._assert_instance()
        return getattr(self._instance, item)

    def wait(self) -> ArtifactInterface:
        if not self._instance:
            resp = self._future.get().response.log_artifact_response
            if resp.error_message:
                raise ValueError(resp.error_message)
            self._instance = public.Artifact.from_id(resp.artifact_id, self._api.client)
        assert isinstance(
            self._instance, ArtifactInterface
        ), "Insufficient permissions to fetch Artifact with id {} from {}".format(
            resp.artifact_id, self._api.client.app_url
        )
        return self._instance

    @property
    def id(self) -> Optional[str]:
        return self._assert_instance().id

    @property
    def version(self) -> str:
        return self._assert_instance().version

    @property
    def name(self) -> str:
        return self._assert_instance().name

    @property
    def type(self) -> str:
        return self._assert_instance().type

    @property
    def entity(self) -> str:
        return self._assert_instance().entity

    @property
    def project(self) -> str:
        return self._assert_instance().project

    @property
    def manifest(self) -> "ArtifactManifest":
        return self._assert_instance().manifest

    @property
    def digest(self) -> str:
        return self._assert_instance().digest

    @property
    def state(self) -> str:
        return self._assert_instance().state

    @property
    def size(self) -> int:
        return self._assert_instance().size

    @property
    def commit_hash(self) -> str:
        return self._assert_instance().commit_hash

    @property
    def description(self) -> Optional[str]:
        return self._assert_instance().description

    @description.setter
    def description(self, desc: Optional[str]) -> None:
        self._assert_instance().description = desc

    @property
    def metadata(self) -> dict:
        return self._assert_instance().metadata

    @metadata.setter
    def metadata(self, metadata: dict) -> None:
        self._assert_instance().metadata = metadata

    @property
    def aliases(self) -> List[str]:
        return self._assert_instance().aliases

    @aliases.setter
    def aliases(self, aliases: List[str]) -> None:
        self._assert_instance().aliases = aliases

    def used_by(self) -> List["wandb.apis.public.Run"]:
        return self._assert_instance().used_by()

    def logged_by(self) -> "wandb.apis.public.Run":
        return self._assert_instance().logged_by()

    # Commenting this block out since this code is unreachable since LocalArtifact
    # overrides them and therefore untestable.
    # Leaving behind as we may want to support these in the future.

    # def new_file(self, name: str, mode: str = "w") -> Any:  # TODO: Refine Type
    #     return self._assert_instance().new_file(name, mode)

    # def add_file(
    #     self,
    #     local_path: str,
    #     name: Optional[str] = None,
    #     is_tmp: Optional[bool] = False,
    # ) -> Any:  # TODO: Refine Type
    #     return self._assert_instance().add_file(local_path, name, is_tmp)

    # def add_dir(self, local_path: str, name: Optional[str] = None) -> None:
    #     return self._assert_instance().add_dir(local_path, name)

    # def add_reference(
    #     self,
    #     uri: Union["ArtifactEntry", str],
    #     name: Optional[str] = None,
    #     checksum: bool = True,
    #     max_objects: Optional[int] = None,
    # ) -> Any:  # TODO: Refine Type
    #     return self._assert_instance().add_reference(uri, name, checksum, max_objects)

    # def add(self, obj: "WBValue", name: str) -> Any:  # TODO: Refine Type
    #     return self._assert_instance().add(obj, name)

    def get_path(self, name: str) -> "ArtifactEntry":
        return self._assert_instance().get_path(name)

    def get(self, name: str) -> "WBValue":
        return self._assert_instance().get(name)

    def download(self, root: Optional[str] = None, recursive: bool = False) -> str:
        return self._assert_instance().download(root, recursive)

    def checkout(self, root: Optional[str] = None) -> str:
        return self._assert_instance().checkout(root)

    def verify(self, root: Optional[str] = None) -> Any:
        return self._assert_instance().verify(root)

    def save(self) -> None:
        return self._assert_instance().save()

    def delete(self) -> None:
        return self._assert_instance().delete()<|MERGE_RESOLUTION|>--- conflicted
+++ resolved
@@ -6,6 +6,7 @@
 import glob
 import json
 import logging
+import numbers
 import os
 import re
 import sys
@@ -37,13 +38,9 @@
 from wandb.apis.internal import Api
 from wandb.apis.public import Api as PublicApi
 from wandb.proto.wandb_internal_pb2 import (
-<<<<<<< HEAD
-    GetSummaryResponse,
-=======
->>>>>>> 06ff196c
     MetricRecord,
+    PollExitResponse,
     RunRecord,
-    SampledHistoryResponse,
 )
 from wandb.util import (
     add_import_hook,
@@ -81,7 +78,6 @@
 from .lib.printer import get_printer
 from .lib.reporting import Reporter
 from .wandb_artifacts import Artifact
-from .wandb_run_printer import run_printer
 from .wandb_settings import Settings, SettingsConsole
 from .wandb_setup import _WandbSetup
 
@@ -93,10 +89,6 @@
     from .interface.artifacts import (
         ArtifactEntry,
         ArtifactManifest,
-    )
-    from wandb.proto.wandb_internal_pb2 import (
-        CheckVersionResponse,
-        PollExitResponse,
     )
 
     from .lib.printer import PrinterTerm, PrinterJupyter
@@ -288,18 +280,11 @@
     _exit_code: Optional[int]
 
     _run_status_checker: Optional[RunStatusChecker]
-<<<<<<< HEAD
-    _check_version: Optional["CheckVersionResponse"]
-    _poll_exit_response: Optional["PollExitResponse"]
-    _sampled_history: Optional["SampledHistoryResponse"]
-    _final_summary: Optional["GetSummaryResponse"]
-=======
 
     _check_version: Optional["CheckVersionResponse"]
     _sampled_history: Optional["SampledHistoryResponse"]
     _final_summary: Optional["GetSummaryResponse"]
     _poll_exit_response: Optional[PollExitResponse]
->>>>>>> 06ff196c
 
     _use_redirect: bool
     _stdout_slave_fd: Optional[int]
@@ -376,14 +361,9 @@
         self._run_status_checker = None
 
         self._check_version = None
-<<<<<<< HEAD
-=======
         self._sampled_history = None
         self._final_summary = None
->>>>>>> 06ff196c
         self._poll_exit_response = None
-        self._final_summary = None
-        self._sampled_history = None
 
         # Initialize telemetry object
         self._telemetry_obj = telemetry.TelemetryRecord()
@@ -487,8 +467,7 @@
 
     def _telemetry_imports(self, imp: telemetry.TelemetryImports) -> None:
         telem_map = dict(
-            pytorch_ignite="ignite",
-            transformers_huggingface="transformers",
+            pytorch_ignite="ignite", transformers_huggingface="transformers",
         )
 
         # calculate mod_map, a mapping from module_name to telem_name
@@ -1702,14 +1681,6 @@
             self._check_version = self._backend.interface.communicate_check_version(
                 current_version=wandb.__version__
             )
-<<<<<<< HEAD
-            logger.info(f"got version response {self._check_version}")
-
-    def _on_start(self) -> None:
-
-        with run_printer(self) as printer:
-            printer.header(self._quiet, self._check_version)
-=======
         logger.info(f"got version response {self._check_version}")
 
     def _on_start(self) -> None:
@@ -1717,7 +1688,6 @@
         self._header(
             self._check_version, settings=self._settings, printer=self._printer
         )
->>>>>>> 06ff196c
 
         if self._settings.save_code and self._settings.code_dir is not None:
             self.log_code(self._settings.code_dir)
@@ -1750,29 +1720,6 @@
             # some tests were timing out on sending exit for reasons not clear to me
             self._backend.interface.publish_exit(self._exit_code)
 
-<<<<<<< HEAD
-        with run_printer(self) as printer:
-            print("")
-            # printer._footer_exit_status_info(self._exit_code)
-
-            while not (self._poll_exit_response and self._poll_exit_response.done):
-                if self._backend and self._backend.interface:
-                    self._poll_exit_response = (
-                        self._backend.interface.communicate_poll_exit()
-                    )
-                    logger.info(f"got exit ret: {self._poll_exit_response}")
-                    # printer._footer_file_pusher_status_info(self._poll_exit_response)
-                time.sleep(0.1)
-
-            if self._backend and self._backend.interface:
-                self._sampled_history = (
-                    self._backend.interface.communicate_sampled_history()
-                )
-                self._final_summary = self._backend.interface.communicate_get_summary()
-                # printer._footer_history_summary_info(
-                #     history=sampled_history, summary=final_summary, quiet=self._quiet
-                # )
-=======
         print("")
         self._footer_exit_status_info(
             self._exit_code, settings=self._settings, printer=self._printer
@@ -1794,7 +1741,6 @@
                 self._backend.interface.communicate_sampled_history()
             )
             self._final_summary = self._backend.interface.communicate_get_summary()
->>>>>>> 06ff196c
 
         if self._backend:
             self._backend.cleanup()
@@ -1803,30 +1749,6 @@
             self._run_status_checker.join()
 
     def _on_final(self) -> None:
-<<<<<<< HEAD
-        with run_printer(self) as printer:
-            printer.footer(
-                self._exit_code,
-                self._sampled_history,
-                self._final_summary,
-                self._poll_exit_response,
-                self._check_version,
-                self._quiet,
-            )
-            # printer._footer_sync_info(
-            #     pool_exit_response=self._poll_exit_response, quiet=self._quiet
-            # )
-            # printer._footer_log_dir_info(quiet=self._quiet)
-            # printer._footer_version_check_info(
-            #     check_version=self._check_version, quiet=self._quiet
-            # )
-            # printer._footer_local_warn(
-            #     poll_exit_response=self._poll_exit_response, quiet=self._quiet
-            # )
-            # printer._footer_reporter_warn_err(
-            #     reporter=self._reporter, quiet=self._quiet
-            # )
-=======
         self._footer(
             self._sampled_history,
             self._final_summary,
@@ -1837,18 +1759,12 @@
             settings=self._settings,
             printer=self._printer,
         )
->>>>>>> 06ff196c
 
     def _save_job_spec(self) -> None:
-        envdict = dict(
-            python="python3.6",
-            requirements=[],
-        )
+        envdict = dict(python="python3.6", requirements=[],)
         varsdict = {"WANDB_DISABLE_CODE": "True"}
         source = dict(
-            git="git@github.com:wandb/examples.git",
-            branch="master",
-            commit="bbd8d23",
+            git="git@github.com:wandb/examples.git", branch="master", commit="bbd8d23",
         )
         execdict = dict(
             program="train.py",
@@ -1857,13 +1773,8 @@
             args=[],
         )
         configdict = (dict(self._config),)
-        artifactsdict = dict(
-            dataset="v1",
-        )
-        inputdict = dict(
-            config=configdict,
-            artifacts=artifactsdict,
-        )
+        artifactsdict = dict(dataset="v1",)
+        inputdict = dict(config=configdict, artifacts=artifactsdict,)
         job_spec = {
             "kind": "WandbJob",
             "version": "v0",
@@ -2000,8 +1911,8 @@
                 f"Could not find {artifact_name} in launch artifact mapping. Searching for unique artifacts with sequence name: {artifact_name}"
             )
             sequence_name = artifact_name.split(":")[0].split("/")[-1]
-            unique_artifact_replacement_info = (
-                self._unique_launch_artifact_sequence_names.get(sequence_name)
+            unique_artifact_replacement_info = self._unique_launch_artifact_sequence_names.get(
+                sequence_name
             )
             if unique_artifact_replacement_info is not None:
                 new_name = unique_artifact_replacement_info.get("name")
@@ -2077,8 +1988,7 @@
                 )
             artifact._use_as = use_as or artifact_or_name
             api.use_artifact(
-                artifact.id,
-                use_as=use_as or artifact_or_name,
+                artifact.id, use_as=use_as or artifact_or_name,
             )
             return artifact
         else:
