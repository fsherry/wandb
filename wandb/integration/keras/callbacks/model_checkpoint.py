--- conflicted
+++ resolved
@@ -9,11 +9,7 @@
 
 import wandb
 from wandb.sdk.lib import telemetry
-<<<<<<< HEAD
-from wandb.util import PathOrStr
-=======
 from wandb.sdk.lib.paths import StrPath
->>>>>>> 43139643
 
 from ..keras import patch_tf_keras
 
@@ -51,11 +47,6 @@
         - Save the model either in SavedModel format or in `.h5` format.
 
     Arguments:
-<<<<<<< HEAD
-        filepath (str or PathLike): path to save the model file.
-        monitor (str): The metric name to monitor.
-        verbose (int): Verbosity mode, 0 or 1. Mode 0 is silent, and mode 1
-=======
         filepath: (Union[str, os.PathLike]) path to save the model file. `filepath`
             can contain named formatting options, which will be filled by the value
             of `epoch` and keys in `logs` (passed in `on_epoch_end`). For example:
@@ -64,7 +55,6 @@
             validation loss in the filename.
         monitor: (str) The metric name to monitor. Default to "val_loss".
         verbose: (int) Verbosity mode, 0 or 1. Mode 0 is silent, and mode 1
->>>>>>> 43139643
             displays messages when the callback takes an action.
         save_best_only: (bool) if `save_best_only=True`, it only saves when the model
             is considered the "best" and the latest best model according to the
@@ -91,11 +81,7 @@
 
     def __init__(
         self,
-<<<<<<< HEAD
-        filepath: PathOrStr,
-=======
         filepath: StrPath,
->>>>>>> 43139643
         monitor: str = "val_loss",
         verbose: int = 0,
         save_best_only: bool = False,
