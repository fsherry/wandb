--- conflicted
+++ resolved
@@ -1,19 +1,11 @@
 import logging
 import os
-<<<<<<< HEAD
-from typing import TYPE_CHECKING, NamedTuple, Optional
-=======
 from typing import TYPE_CHECKING, Optional
->>>>>>> 4bef57a2
 
 import wandb
 
 if TYPE_CHECKING:
-<<<<<<< HEAD
     from wandb.filesync import dir_watcher, stats
-=======
-    from wandb.filesync import dir_watcher, stats, step_upload
->>>>>>> 4bef57a2
     from wandb.sdk.internal import file_stream, internal_api
 
 
