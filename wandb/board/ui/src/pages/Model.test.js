import React from 'react';
import MockAppWrapper from '../util/test/mockAppWrapper';
import {Model} from './Model';
import {Container, Loader} from 'semantic-ui-react';
import ModelViewer from '../components/ModelViewer';
import ModelEditor from '../components/ModelEditor';
import ErrorPage from '../components/ErrorPage';

describe('Model page components test', () => {
  const store = mockStore({
      global: {},
      runs: {
        currentJob: 'test',
        filters: {
          filter: [],
        },
        sort: {},
        columns: {},
        pages: {},
      },
      views: {
        server: {},
        browser: {
          runs: {
            tabs: [],
          },
        },
        other: {
          runs: [],
        },
      },
    }),
    props = {
      match: {
        params: {},
        path: '/:entity/:model/edit',
      },
      model: {
        bucket: {
          createdAt: '2017-24-09T10:09:28.487559',
          name: 'tmp',
        },
        summaryMetrics: '{}',
      },
      updateLocationParams: () => {},
    };
  let container;

  beforeEach(() => {
    window.Prism = {
      highlightAll: () => {},
    };
  });

  it('renders without crashing', () => {
    container = mount(
      <MockAppWrapper store={store}>
        <Model {...props} />
      </MockAppWrapper>,
    );
    expect(container.find(ModelViewer)).to.have.length(1);
  });

<<<<<<< HEAD
  it('finds several key components', () => {
    container = shallow(<Model {...props} />);

    // test ErrorPage component
    expect(container.find(ErrorPage)).to.have.length(0);
    container.setProps({error: {}});
    expect(container.find(ErrorPage)).to.have.length(1);

    // test Loader component
    container.setProps({loading: true, error: null});
    expect(container.find(Loader)).to.have.length(1);

    // test ModelEditor component
    container.setProps({loading: false, user: {}});
    expect(container.find(ModelEditor)).to.have.length(1);
=======
  it('finds <ModelViewer /> inside component', () => {
    expect(container.find(ModelViewer)).toHaveLength(1);
>>>>>>> 28d6fd17
  });
});<|MERGE_RESOLUTION|>--- conflicted
+++ resolved
@@ -58,10 +58,9 @@
         <Model {...props} />
       </MockAppWrapper>,
     );
-    expect(container.find(ModelViewer)).to.have.length(1);
+    expect(container.find(ModelViewer)).toHaveLength(1);
   });
 
-<<<<<<< HEAD
   it('finds several key components', () => {
     container = shallow(<Model {...props} />);
 
@@ -77,9 +76,5 @@
     // test ModelEditor component
     container.setProps({loading: false, user: {}});
     expect(container.find(ModelEditor)).to.have.length(1);
-=======
-  it('finds <ModelViewer /> inside component', () => {
-    expect(container.find(ModelViewer)).toHaveLength(1);
->>>>>>> 28d6fd17
   });
 });