--- conflicted
+++ resolved
@@ -75,11 +75,7 @@
     return (
       <div>
         {!this.props.project ? (
-<<<<<<< HEAD
           <Loader />
-=======
-          <Loader size="massive" active={true} />
->>>>>>> 16b99d7f
         ) : this.props.user && action === 'edit' ? (
           // TODO: Don't render button if user can't edit
           <RunEditor
