--- conflicted
+++ resolved
@@ -491,12 +491,9 @@
     ArtifactPollRequest   artifact_poll = 15;
     ArtifactDoneRequest   artifact_done = 16;
     KeepaliveRequest      keepalive = 17;
-<<<<<<< HEAD
-    SyncStatusRequest    sync_status = 18;
-=======
-    CancelRequest         cancel = 18;
-    RespondRequest        respond = 19;
->>>>>>> 808a0829
+    SyncStatusRequest     sync_status = 18;
+    CancelRequest         cancel = 19;
+    RespondRequest        respond = 20;
     ShutdownRequest       shutdown = 64;
     AttachRequest         attach = 65;
     StatusRequest         status = 66;
@@ -526,12 +523,8 @@
     LogArtifactResponse    log_artifact_response = 30;
     ArtifactSendResponse   artifact_send_response = 31;
     ArtifactPollResponse   artifact_poll_response = 32;
-<<<<<<< HEAD
     SyncStatusResponse     sync_status_response = 33;
-=======
-    KeepaliveResponse      keepalive_response = 18;
-    CancelResponse         cancel_response = 21;
->>>>>>> 808a0829
+    CancelResponse         cancel_response = 34;
     ShutdownResponse       shutdown_response = 64;
     AttachResponse         attach_response = 65;
     StatusResponse         status_response = 66;
