# Changelog

All notable changes to this project will be documented in this file.

This project adheres to [Semantic Versioning](https://semver.org/spec/v2.0.0.html).

Starting with the 0.16.4 release on March 5, 2024, the format is based on
[Keep a Changelog](https://keepachangelog.com/en/1.1.0/).

Please add to the relevant subsections under Unreleased below on every PR where this is applicable.

## Unreleased

### Added

- Support queue template variables in launch sweep scheduelr jobs @KyleGoyette https://github.com/wandb/wandb/pull/7787

### Fixed

- Use `sys.exit()` instead of `os._exit()` if an internal subprocess exits with a non-zero code (@timoffex in https://github.com/wandb/wandb/pull/7866)

## [0.17.3] - 2024-06-24

### Fixed

- Correctly name the netrc file on Windows as `_netrc` by @dmitryduev in https://github.com/wandb/wandb/pull/7844
- With core enabled, nested `tqdm` bars show up correctly in the Logs tab (@timoffex in https://github.com/wandb/wandb/pull/7825)
- Fix W&B Launch registry ECR regex separating tag on forward slash and period @KyleGoyette https://github.com/wandb/wandb/pull/7837

## [0.17.2] - 2024-06-17

### Added

- Add prior runs when creating a sweep from the CLI by @TimH98 in https://github.com/wandb/wandb/pull/7803

### Fixed

- Fix issues with `numpy>=2` support by @dmitryduev in https://github.com/wandb/wandb/pull/7816
- Fix "UnicodeDecodeError: 'charmap'" when opening HTML files on Windows by specifying UTF-8 encoding by @KilnOfTheSecondFlame in https://github.com/wandb/wandb/pull/7730
- Ensure `Artifact.delete()` on linked artifacts only removes link, not source artifact by @tonyyli-wandb in https://github.com/wandb/wandb/pull/7742
- Sweep runs no longer appear to be resumed when they are not by @TimH98 https://github.com/wandb/wandb/pull/7684

### Changed

- Upgrade github.com/vektah/gqlparser/v2 from 2.5.11 to 2.5.16 by @wandb-kc in https://github.com/wandb/wandb/pull/7828

## [0.17.1] - 2024-06-07

### Added

- Added `api.runs().histories()` to fetch history metrics for runs that meet specified conditions by @thanos-wandb in https://github.com/wandb/wandb/pull/7690
- Display warning when Kubernetes pod fails to schedule by @TimH98 in https://github.com/wandb/wandb/pull/7576
- Added `ArtifactCollection.save()` to allow persisting changes by @amusipatla-wandb in https://github.com/wandb/wandb/pull/7555
<<<<<<< HEAD
- Added --add_tag and --remove_tag to wandb sync to be able to add and remove run tags in offline runs prior to syncing and raises warning when a tag does not exist when trying to remove it by @umakrishnaswamy in https://github.com/wandb/wandb/pull/7678
=======
- Added the ability to overwrite history of previous runs at an arbitrary step and continue logging from that step by @dannygoldstein in https://github.com/wandb/wandb/pull/7711
- Added new Workspace API for programatically editing W&B Workspaces by @andrewtruong in https://github.com/wandb/wandb/pull/7728
- Added `Artifact.unlink()` to allow programmatic unlinking of artifacts by @tonyyli-wandb in https://github.com/wandb/wandb/pull/7735
- Added basic TensorBoard support when running with `wandb.require("core")` by @timoffex in https://github.com/wandb/wandb/pull/7725
  - The TensorBoard tab in W&B will work.
  - Charts show up in W&B, possibly better than when running without core.
  - Not all types of data are supported yet. Unsupported data is not shown in charts.
>>>>>>> 23be35a6

### Fixed

- Fix `define_metric` behavior for multiple metrics in `shared` mode by @dmitryduev in https://github.com/wandb/wandb/pull/7715
- Correctly pass in project name to internal api from run while calling run.use_artifact() by @ibindlish in https://github.com/wandb/wandb/pull/7701
- Correctly upload console output log files when resuming runs enabled with `console_multipart` setting by @kptkin in https://github.com/wandb/wandb/pull/7694 and @dmitryduev in https://github.com/wandb/wandb/pull/7697
- Interpret non-octal strings with leading zeros as strings and not integers in sweep configs by @KyleGoyette https://github.com/wandb/wandb/pull/7649
- Support Azure repo URI format in Launch @KyleGoyette https://github.com/wandb/wandb/pull/7664
- Fix path parsing for artifacts with aliases containing forward slashes by @amusipatla-wandb in https://github.com/wandb/wandb/pull/7676
- Add missing docstrings for any public methods in `Api` class by @tonyyli-wandb in https://github.com/wandb/wandb/pull/7713
- Correctly add latest alias to jobs built by the job builder @KyleGoyette https://github.com/wandb/wandb/pull/7727

### Changed

- Option to change naming scheme for console output logs from `output.log` to `logs/YYYYMMDD_HHmmss.ms_output.log` by @kptkin in https://github.com/wandb/wandb/pull/7694
- Require `unsafe=True` in `use_model` calls that could potentially load and deserialize unsafe pickle files by @anandwandb https://github.com/wandb/wandb/pull/7663
- Update order in api.runs() to ascending to prevent duplicate responses by @thanos-wandb https://github.com/wandb/wandb/pull/7675
- Eliminate signed URL timeout errors during artifact file uploads in core by @moredatarequired in https://github.com/wandb/wandb/pull/7586

### Deprecated

- Deprecated `ArtifactCollection.change_type()` in favor of `ArtifactCollection.save()` by @amusipatla-wandb in https://github.com/wandb/wandb/pull/7555

## [0.17.0] - 2024-05-07

### Added

- The `wandb` package now includes the `wandb-core` binary by @timoffex in https://github.com/wandb/wandb/pull/7381
  - `wandb-core` is a new and improved backend for the W&B SDK that focuses on performance, versatility, and robustness.
  - Currently, it is opt-in. To start using the new backend, add `wandb.require("core")` to your script after importing `wandb`.
- `wandb-core` now supports Artifact file caching by @moredatarequired in https://github.com/wandb/wandb/pull/7364 and https://github.com/wandb/wandb/pull/7366
- Added artifact_exists() and artifact_collection_exists() methods to Api to check if an artifact or collection exists by @amusipatla-wandb in https://github.com/wandb/wandb/pull/7483
- `wandb launch -u <git-uri | local-path> ` creates and launches a job from the given source code by @bcsherma in https://github.com/wandb/wandb/pull/7485

### Fixed

- Prevent crash on `run.summary` for finished runs by @dmitryduev in https://github.com/wandb/wandb/pull/7440
- Correctly report file upload errors when using wandb-core by @moredatarequired in https://github.com/wandb/wandb/pull/7196
- Implemented a stricter check for AMD GPU availability by @dmitryduev in https://github.com/wandb/wandb/pull/7322
- Fixed `run.save()` on Windows by @timoffex in https://github.com/wandb/wandb/pull/7412
- Show a warning instead of failing when using registries other than ECR and GAR with the Kaniko builder by @TimH98 in https://github.com/wandb/wandb/pull/7461
- Fixed `wandb.init()` type signature including `None` by @timoffex in https://github.com/wandb/wandb/pull/7563

### Changed

- When using `wandb-core` need to specify a required flag (`wandb.require("core")`) to enable it, before it was picked up automatically by @kptkin in https://github.com/wandb/wandb/pull/7228
- Use ETags instead of MD5 hashes for GCS reference artifacts by @moredatarequired in https://github.com/wandb/wandb/pull/7337

### Removed

- Removed the deprecated `wandb.plots.*` functions and top-level third-party integrations `wandb.[catboost,fastai,keras,lightgbm,sacred,xgboost]`. Please use `wandb.plot` instead of `wandb.plots` and `wandb.integration.[catboost,fastai,keras,lightgbm,sacred,xgboost]` instead of `wandb.[catboost,fastai,keras,lightgbm,sacred,xgboost]`. By @dmitryduev in https://github.com/wandb/wandb/pull/7552
- Removed the `[async]` extra and the `_async_upload_concurrency_limit` setting by @moredatarequired in https://github.com/wandb/wandb/pull/7416
- Removed undocumented settings: `_except_exit` and `problem` by @timoffex in https://github.com/wandb/wandb/pull/7563

## [0.16.6] - 2024-04-03

### Added

- Added support for overriding kaniko builder settings in the agent config by @TimH98 in https://github.com/wandb/wandb/pull/7191
- Added link to the project workspace of a run in the footer by @kptkin in https://github.com/wandb/wandb/pull/7276
- Added support for overriding stopped run grace period in the agent config by @TimH98 in https://github.com/wandb/wandb/pull/7281
- Added setting (`_disable_update_check`) to disable version checks during init by @kptkin in https://github.com/wandb/wandb/pull/7287
- `WandbLogger.sync` in the OpenAI Fine-Tuning integration gets a new `log_datasets` boolean argument to turn off automatic logging of datasets to Artifacts by @morganmcg1 in https://github.com/wandb/wandb/pull/7150
- Reduced default status print frequency of launch agent. Added verbosity controls to allow for increased status print frequency and printing debug information to stdout by @TimH98 in https://github.com/wandb/wandb/pull/7126

### Changed

- Limit policy option on artifact cli's put() to choices, ["mutable", "immutable"] by @ibindish in https://github.com/wandb/wandb/pull/7172
- Updated artifact public api methods to handle nullable Project field on the ArtifactSequence/ArtifactCollection type, based on gorilla server changes by @ibindlish in https://github.com/wandb/wandb/pull/7201

### Fixed

- Fixed `run.save()` not working with files inside `run.dir`, introduced in previous release
- Fixed rare panic during large artifact uploads by @moredatarequire in https://github.com/wandb/wandb/pull/7272
- Fixed wandb.login causing runs not to be associated with launch queue by @KyleGoyette in https://github.com/wandb/wandb/pull/7280
- Fixed job artifact download failing silently and causing run crash when using W&B Launch by @KyleGoyette https://github.com/wandb/wandb/pull/7285
- Fix handling of saving training files to Artifacts in the OpenAI Fine-Tuning integration by @morganmcg1 in https://github.com/wandb/wandb/pull/7150

## [0.16.5] - 2024-03-25

### Added

- Added feature to move staging files to cache (instead of copying) for mutable artifact file uploads when caching is enabled by @ibindlish in https://github.com/wandb/wandb/pull/7143
- Added support to skip caching files to the local filesystem while uploading files to artifacts by @ibindlish in https://github.com/wandb/wandb/pull/7098
- Added support to skip staging artifact files during upload by selecting a storage policy by @ibindlish in https://github.com/wandb/wandb/pull/7142
- Preliminary support for forking a run using `wandb.init(fork_from=...)` by @dannygoldstein in https://github.com/wandb/wandb/pull/7078
- `run.save()` accepts `pathlib.Path` values; by @timoffex in https://github.com/wandb/wandb/pull/7146

### Changed

- When printing the run link point to the workspace explicitly by @kptkin in https://github.com/wandb/wandb/pull/7132

### Fixed

- In case of transient server issues when creating the wandb API key kubernetes secret, we'll retry up to 5 times by @TimH98 in https://github.com/wandb/wandb/pull/7108

### Removed

- When printing run's information in the terminal remove links to jobs by @kptkin in https://github.com/wandb/wandb/pull/7132

## [0.16.4] - 2024-03-05

### Added

- Added ability to change artifact collection types by @biaslucas in https://github.com/wandb/wandb/pull/6971
- Add support for installing deps from pyproject.toml by @bcsherma in https://github.com/wandb/wandb/pull/6964
- Support kaniko build with user-provided pvc and docker config by @bcsherma in https://github.com/wandb/wandb/pull/7059
- Added ability to import runs between W&B instances by @andrewtruong in https://github.com/wandb/wandb/pull/6897

### Changed

- wandb-core rate-limits requests to the backend and respects RateLimit-\* headers
  by @timoffex in https://github.com/wandb/wandb/pull/7065

### Fixed

- Fix passing of template variables in the sweeps-on-launch scheduler by @dannygoldstein in https://github.com/wandb/wandb/pull/6959
- Link job artifact to a run to be specified as input by @kptkin in https://github.com/wandb/wandb/pull/6940
- Fix sagemaker entrypoint to use given entrypoint by @KyleGoyette in https://github.com/wandb/wandb/pull/6969
- Parse upload headers correctly by @kptkin in https://github.com/wandb/wandb/pull/6983
- Properly propagate server errors by @kptkin in https://github.com/wandb/wandb/pull/6944
- Make file upload faster by using parallelism by @kptkin in https://github.com/wandb/wandb/pull/6975
- Don't send git data if it's not populated by @kptkin in https://github.com/wandb/wandb/pull/6984
- Fix console logging resumption, avoid overwrite by @kptkin in https://github.com/wandb/wandb/pull/6963
- Remove hostname validation when using --host on wandb login by @Jamil in https://github.com/wandb/wandb/pull/6999
- Don't discard past visualizations when resuming a run by @timoffex in https://github.com/wandb/wandb/pull/7005
- Avoid retrying on conflict status code by @kptkin in https://github.com/wandb/wandb/pull/7011
- Fix visualization config merging for resumed runs in wandb-core by @timoffex in https://github.com/wandb/wandb/pull/7012
- Replace usage of standard library's json with `segmentio`'s by @kptkin in https://github.com/wandb/wandb/pull/7027
- Remove stderr as writer for the logs by @kptkin in https://github.com/wandb/wandb/pull/7022
- Disable negative steps from initialization by @kptkin in https://github.com/wandb/wandb/pull/7030
- Fix report loading in pydantic26 by @andrewtruong in https://github.com/wandb/wandb/pull/6988
- Revert "make upload request async to support progress reporting (#6497)" by @jlzhao27 in https://github.com/wandb/wandb/pull/7049
- Fix entrypoint specification when using a Dockerfile.wandb by @KyleGoyette in https://github.com/wandb/wandb/pull/7080
- Fix stream releasing probe handle too early by @jlzhao27 in https://github.com/wandb/wandb/pull/7056
- Always attempt to pull latest image for local container by @KyleGoyette in https://github.com/wandb/wandb/pull/7079

### New Contributors

- @Jamil made their first contribution in https://github.com/wandb/wandb/pull/6999

# 0.16.3 (Feb 6, 2024)

### :magic_wand: Enhancements

- feat(core): generate data type info in core by @dmitryduev in https://github.com/wandb/wandb/pull/6827
- feat(core): add support for Launch 🚀 by @kptkin in https://github.com/wandb/wandb/pull/6822
- feat(public-api): Added option to control number of grouped sampled runs in reports by @thanos-wandb in https://github.com/wandb/wandb/pull/6840
- feat(sdk): add shared mode to enable multiple independent writers to the same run by @dmitryduev in https://github.com/wandb/wandb/pull/6882
- perf(artifacts): Reduce artifact download latency via optional cache copy + threads by @biaslucas in https://github.com/wandb/wandb/pull/6878
- feat(artifacts): Add partial file downloads, via directory prefix by @biaslucas in https://github.com/wandb/wandb/pull/6911
- feat(integrations): Update the Diffusers Integration by @soumik12345 in https://github.com/wandb/wandb/pull/6804
- feat(integrations): Update Ultralytics Integration by @soumik12345 in https://github.com/wandb/wandb/pull/6796
- feat(integrations): Add Pytorch Lightning Fabric Logger by @ash0ts in https://github.com/wandb/wandb/pull/6919
- feat(core): update go packages by @kptkin in https://github.com/wandb/wandb/pull/6908

### :hammer: Fixes

- fix(launch): Remove project and runner fields from agent config by @KyleGoyette in https://github.com/wandb/wandb/pull/6818
- fix(launch): recognize deleted k8s jobs as failed by @bcsherma in https://github.com/wandb/wandb/pull/6824
- fix(launch): warn of extra fields in environment block instead of erroring by @bcsherma in https://github.com/wandb/wandb/pull/6833
- fix(sdk): entity override bug where ENVVAR is prioritized over kwargs by @biaslucas in https://github.com/wandb/wandb/pull/6843
- fix(launch): Local container runner doesn't ignore override args by @TimH98 in https://github.com/wandb/wandb/pull/6844
- fix(sdk): merge-update config with sweep/launch config by @dannygoldstein in https://github.com/wandb/wandb/pull/6841
- fix(sdk): fix retry logic in wandb-core and system_tests conftest by @dmitryduev in https://github.com/wandb/wandb/pull/6847
- fix(core): use RW locks in system monitor's assets management by @dmitryduev in https://github.com/wandb/wandb/pull/6852
- fix(launch): set build context to entrypoint dir if it contains Dockerfile.wandb by @bcsherma in https://github.com/wandb/wandb/pull/6855
- security(launch): Mount wandb api key in launch job pods from a k8s secret by @TimH98 in https://github.com/wandb/wandb/pull/6722
- fix(launch): wandb job create should not look for requirements.txt if Dockerfile.wandb is next to entrypoint by @bcsherma in https://github.com/wandb/wandb/pull/6861
- fix(sdk): fix \_parse_path when only id is passed to wandb.Api().run() by @luisbergua in https://github.com/wandb/wandb/pull/6858
- fix(media): Update video.py: Fix fps bug by @stellargo in https://github.com/wandb/wandb/pull/6887
- fix(sdk): clean up temp folders by @dmitryduev in https://github.com/wandb/wandb/pull/6891
- fix(artifacts): fix long artifact paths on Windows by @ArtsiomWB in https://github.com/wandb/wandb/pull/6846
- fix(sdk): Update Report API to work with pydantic2.6 by @andrewtruong in https://github.com/wandb/wandb/pull/6925
- fix(launch): fetch all commits to enable checking out by sha by @bcsherma in https://github.com/wandb/wandb/pull/6926
- fix(sweeps): dont swallow exceptions in pyagent by @dannygoldstein in https://github.com/wandb/wandb/pull/6927
- fix(artifacts): artifact file upload progress in nexus by @ibindlish in https://github.com/wandb/wandb/pull/6939
- fix(sdk): exercise caution in system monitor when rocm-smi is installed on a system with no amd gpus by @dmitryduev in https://github.com/wandb/wandb/pull/6938
- fix(cli): typo in cli.py by @eltociear in https://github.com/wandb/wandb/pull/6892
- fix(launch): remove deadsnakes from accelerator build step by @bcsherma in https://github.com/wandb/wandb/pull/6933

### :books: Docs

- docs(sdk): update sweep `docstrings` by @ngrayluna in https://github.com/wandb/wandb/pull/6830
- docs(sdk): Updates the Tables reference docs. by @katjacksonWB in https://github.com/wandb/wandb/pull/6880
- docs(sdk): Artifact docstrings PR by @ngrayluna in https://github.com/wandb/wandb/pull/6825

## New Contributors

- @biaslucas made their first contribution in https://github.com/wandb/wandb/pull/6843
- @stellargo made their first contribution in https://github.com/wandb/wandb/pull/6887
- @timoffex made their first contribution in https://github.com/wandb/wandb/pull/6916

**Full Changelog**: https://github.com/wandb/wandb/compare/v0.16.2...v0.16.3

# 0.16.2 (Jan 9, 2024)

### :magic_wand: Enhancements

- feat(nexus): refactor store logic and add store writer by @kptkin in https://github.com/wandb/wandb/pull/6678
- feat(nexus): add AMD GPU monitoring by @dmitryduev in https://github.com/wandb/wandb/pull/6606
- feat(nexus): add console log file upload by @kptkin in https://github.com/wandb/wandb/pull/6669
- feat(launch): add registry uri field to builders by @bcsherma in https://github.com/wandb/wandb/pull/6626
- feat(core): add `wandb beta sync` feature to upload runs to W&B by @kptkin in https://github.com/wandb/wandb/pull/6620
- feat(launch): CLI supports allow-listed queue parameters by @TimH98 in https://github.com/wandb/wandb/pull/6679
- feat(core): add support for requirements and patch.diff by @kptkin in https://github.com/wandb/wandb/pull/6721
- feat(core): capture SLURM-related env vars in metadata by @dmitryduev in https://github.com/wandb/wandb/pull/6710
- feat(launch): --priority flag on `wandb launch` command to specify priority when enqueuing jobs. by @nickpenaranda in https://github.com/wandb/wandb/pull/6705
- feat(sdk): add verify feature to wandb login by @dmitryduev in https://github.com/wandb/wandb/pull/6747
- feat(launch): Sweeps on Launch honors selected job priority for sweep runs by @nickpenaranda in https://github.com/wandb/wandb/pull/6756
- feat(core): 🦀 commence operation SDKrab 🦀 by @dmitryduev in https://github.com/wandb/wandb/pull/6000
- feat(artifacts): make upload request async to support progress reporting by @jlzhao27 in https://github.com/wandb/wandb/pull/6497
- feat(core): add TensorBoard log dir watcher by @kptkin in https://github.com/wandb/wandb/pull/6769
- feat(core): upload wandb-summary.json and config.yaml files by @kptkin in https://github.com/wandb/wandb/pull/6781

### :hammer: Fixes

- fix(nexus): update error message and remove extra by @kptkin in https://github.com/wandb/wandb/pull/6667
- fix(nexus): clean up issues with file sending by @kptkin in https://github.com/wandb/wandb/pull/6677
- fix(core): add jitter to retry clients' backoff strategy by @dmitryduev in https://github.com/wandb/wandb/pull/6706
- fix(artifacts): only skip file download if digest matches by @szymon-piechowicz-wandb in https://github.com/wandb/wandb/pull/6694
- fix(core): fix resume and add tests by @dmitryduev in https://github.com/wandb/wandb/pull/6714
- fix(launch): capture errors from the creation of k8s job from yaml by @bcsherma in https://github.com/wandb/wandb/pull/6730
- fix(launch): Get default entity before checking template vars by @TimH98 in https://github.com/wandb/wandb/pull/6745
- fix(artifacts): remove run creation for artifact downloads if not using core by @ibindlish in https://github.com/wandb/wandb/pull/6746
- fix(artifacts): Retrieve ETag for ObjectVersion instead of Object for versioned buckets by @ibindlish in https://github.com/wandb/wandb/pull/6759
- fix(artifacts): revert #6759 and read object version etag in place by @ibindlish in https://github.com/wandb/wandb/pull/6774
- fix(core): put back the upload file count by @kptkin in https://github.com/wandb/wandb/pull/6767
- fix(core): add send cancel request to sender by @dmitryduev in https://github.com/wandb/wandb/pull/6787
- fix(core): check errors in memory monitoring by @dmitryduev in https://github.com/wandb/wandb/pull/6790
- fix(sdk): add job_type flag in CLI to allow override of job_type by @umakrishnaswamy in https://github.com/wandb/wandb/pull/6523
- fix(integrations): Handle ultralytics utils import refactor by @jthetzel in https://github.com/wandb/wandb/pull/6741
- fix(core): download artifacts with wandb-core without an active run by @dmitryduev in https://github.com/wandb/wandb/pull/6798
- fix(sdk): fix error logging matplotlib scatter plot if the minimum version of plotly library is not met by @walkingmug in https://github.com/wandb/wandb/pull/6724
- fix(sdk): allow overriding the default .netrc location with NETRC env var by @dmitryduev in https://github.com/wandb/wandb/pull/6708

### :books: Docs

- docs(sdk): Corrected description for email field by @ngrayluna in https://github.com/wandb/wandb/pull/6716
- docs(core): update the `README-libwandb-cpp.md` doc by @NinoRisteski in https://github.com/wandb/wandb/pull/6794

## New Contributors

- @jthetzel made their first contribution in https://github.com/wandb/wandb/pull/6741
- @walkingmug made their first contribution in https://github.com/wandb/wandb/pull/6724

**Full Changelog**: https://github.com/wandb/wandb/compare/v0.16.1...v0.16.2

# 0.16.1 (Dec 5, 2023)

### :magic_wand: Enhancements

- perf(artifacts): remove recursive download by @szymon-piechowicz-wandb in https://github.com/wandb/wandb/pull/6544
- feat(nexus): add debounce summary in handler by @kptkin in https://github.com/wandb/wandb/pull/6570
- feat(integrations): fix bug in ultralytics import and version pinning by @soumik12345 in https://github.com/wandb/wandb/pull/6605
- feat(launch): Support template variables when queueing launch runs by @KyleGoyette in https://github.com/wandb/wandb/pull/6602
- feat(cli): add --skip-console option to offline sync cli command by @kptkin in https://github.com/wandb/wandb/pull/6557
- feat(nexus): add basic graphql versioning mechanism by @dmitryduev in https://github.com/wandb/wandb/pull/6624
- feat(nexus): add Apple M\* GPU stats monitoring by @dmitryduev in https://github.com/wandb/wandb/pull/6619
- feat(launch): add helper to load wandb.Config from env vars by @bcsherma in https://github.com/wandb/wandb/pull/6644
- feat(integrations): port OpenAI WandbLogger for openai-python v1.0 by @ayulockin in https://github.com/wandb/wandb/pull/6498
- feat(integrations): fix version check for openAI WandbLogger by @ayulockin in https://github.com/wandb/wandb/pull/6648
- feat(integrations): Diffusers autologger by @soumik12345 in https://github.com/wandb/wandb/pull/6561
- feat(sdk): Adding parameter to image to specify file type jpg, png, bmp, gif by @fdsig in https://github.com/wandb/wandb/pull/6280

### :hammer: Fixes

- fix(nexus): make offline sync work properly by @dmitryduev in https://github.com/wandb/wandb/pull/6569
- fix(launch): Fix run existence check to not depend on files being uploaded in the run by @KyleGoyette in https://github.com/wandb/wandb/pull/6548
- fix(launch): gcp storage uri verifaction failed due to improper async wrapping by @bcsherma in https://github.com/wandb/wandb/pull/6581
- fix(sdk): updating summary with nested dicts now doesn't throw an error by @ArtsiomWB in https://github.com/wandb/wandb/pull/6578
- fix(launch): Add prioritization mode to RunQueue create by @TimH98 in https://github.com/wandb/wandb/pull/6610
- fix(nexus): create symlink to the server logs in the runs folder by @kptkin in https://github.com/wandb/wandb/pull/6628
- fix(integrations): single value problem in wandb/wandb_torch.py::log_tensor_stats by @gmongaras in https://github.com/wandb/wandb/pull/6640
- fix(integrations): tmin vs tmax in wandb/wandb_torch.py::log_tensor_stats by @dmitryduev in https://github.com/wandb/wandb/pull/6641
- fix(nexus): minor fix up for non server cases by @kptkin in https://github.com/wandb/wandb/pull/6645
- fix(sdk): make old settings more robust by @dmitryduev in https://github.com/wandb/wandb/pull/6654
- fix(sdk): handle tags when resuming a run by @dmitryduev in https://github.com/wandb/wandb/pull/6660

### :books: Docs

- docs(integrations): fix doc-string typo in a keras callback by @evilpegasus in https://github.com/wandb/wandb/pull/6586

## New Contributors

- @evilpegasus made their first contribution in https://github.com/wandb/wandb/pull/6586
- @yogeshg made their first contribution in https://github.com/wandb/wandb/pull/6573
- @gmongaras made their first contribution in https://github.com/wandb/wandb/pull/6640

**Full Changelog**: https://github.com/wandb/wandb/compare/v0.16.0...v0.16.1

# 0.16.0 (Nov 7, 2023)

### :magic_wand: Enhancements

- feat(nexus): add nested config support by @kptkin in https://github.com/wandb/wandb/pull/6417
- feat(nexus): finish artifact saver by @szymon-piechowicz-wandb in https://github.com/wandb/wandb/pull/6296
- feat(nexus): add sync file counts in the footer by @dmitryduev in https://github.com/wandb/wandb/pull/6371
- feat(nexus): implement directory watcher and related functionality by @kptkin in https://github.com/wandb/wandb/pull/6257
- feat(launch): run agent on an event loop by @bcsherma in https://github.com/wandb/wandb/pull/6384
- feat(nexus): add sampled history by @kptkin in https://github.com/wandb/wandb/pull/6492
- feat(artifacts): prototype for models api by @ibindlish in https://github.com/wandb/wandb/pull/6205
- perf(launch): register sweep scheduler virtual agents async by @bcsherma in https://github.com/wandb/wandb/pull/6488
- feat(nexus): make file uploads work with local by @dmitryduev in https://github.com/wandb/wandb/pull/6509
- feat(sdk): allow users to log custom chart tables in a different section by @luisbergua in https://github.com/wandb/wandb/pull/6422
- feat(nexus): generalize uploader to filemanager to allow downloads by @ibindlish in https://github.com/wandb/wandb/pull/6445
- feat(sdk): drop python 3.6 support by @dmitryduev in https://github.com/wandb/wandb/pull/6493
- feat(artifacts): delete staging files in Nexus by @szymon-piechowicz-wandb in https://github.com/wandb/wandb/pull/6529
- feat(artifacts): set up artifact downloads to use sdk nexus core by @estellazx in https://github.com/wandb/wandb/pull/6275
- feat(nexus): add file upload progress and make completion callback a list of callbacks by @kptkin in https://github.com/wandb/wandb/pull/6518
- feat(launch): add wandb.ai/run-id label to jobs by @bcsherma in https://github.com/wandb/wandb/pull/6543

### :hammer: Fixes

- fix(sdk): ensures that complete run.config is captured in SageMaker by @fdsig in https://github.com/wandb/wandb/pull/6260
- fix(sdk): Improve error handling for gitlib for FileNotFoundErrors by @j316chuck in https://github.com/wandb/wandb/pull/6410
- fix(sdk): increase max message size, handle errors by @szymon-piechowicz-wandb in https://github.com/wandb/wandb/pull/6398
- fix(launch): Agent better balances multiple queues by @TimH98 in https://github.com/wandb/wandb/pull/6418
- fix(artifacts): remove versioning enabled check in GCS reference handler by @szymon-piechowicz-wandb in https://github.com/wandb/wandb/pull/6430
- fix(launch): add google-cloud-aiplatform to launch shard by @bcsherma in https://github.com/wandb/wandb/pull/6440
- fix(nexus): add use_artifact as passthrough messages by @kptkin in https://github.com/wandb/wandb/pull/6447
- fix(launch): adjust vertex environment variables by @Hojland in https://github.com/wandb/wandb/pull/6443
- fix(artifacts): update artifacts cache file permissions for NamedTemporaryFile by @ibindlish in https://github.com/wandb/wandb/pull/6437
- fix(nexus): fix a number of issues by @dmitryduev in https://github.com/wandb/wandb/pull/6491
- fix(media): saving mlp figure to buffer and reading with PIL should specify format by @mova in https://github.com/wandb/wandb/pull/6465
- fix(nexus): send content-length, check response status code in uploader by @szymon-piechowicz-wandb in https://github.com/wandb/wandb/pull/6401
- fix(sdk): fix step logic when resuming runs with no metrics logged by @luisbergua in https://github.com/wandb/wandb/pull/6480
- fix(sdk): hook_handle being set to list instead of dict on unhook by @vatsalaggarwal in https://github.com/wandb/wandb/pull/6503
- fix(launch): verify gcp credentials before creating vertex job by @bcsherma in https://github.com/wandb/wandb/pull/6537
- fix(launch): add load option to docker buildx by @KyleGoyette in https://github.com/wandb/wandb/pull/6508
- fix(artifacts): fix perf regressions in artifact downloads and fix file download location by @ibindlish in https://github.com/wandb/wandb/pull/6535
- fix(sdk): add warning when `log_code` can't locate any files by @umakrishnaswamy in https://github.com/wandb/wandb/pull/6532
- fix(sdk): adjust ipython hooks for v8.17 by @dmitryduev in https://github.com/wandb/wandb/pull/6563

### :books: Docs

- docs(media): fix `Graph` docstring by @harupy in https://github.com/wandb/wandb/pull/6458
- docs(public-api): Fix suggested command for uploading artifacts by @geke-mir in https://github.com/wandb/wandb/pull/6513

## New Contributors

- @j316chuck made their first contribution in https://github.com/wandb/wandb/pull/6410
- @harupy made their first contribution in https://github.com/wandb/wandb/pull/6458
- @Hojland made their first contribution in https://github.com/wandb/wandb/pull/6443
- @mova made their first contribution in https://github.com/wandb/wandb/pull/6465
- @geke-mir made their first contribution in https://github.com/wandb/wandb/pull/6513
- @luisbergua made their first contribution in https://github.com/wandb/wandb/pull/6422
- @vatsalaggarwal made their first contribution in https://github.com/wandb/wandb/pull/6503

**Full Changelog**: https://github.com/wandb/wandb/compare/v0.15.12...v0.16.0

# 0.15.12 (Oct 3, 2023)

### :magic_wand: Enhancements

- feat(nexus): implement config debouncing mechanism by @kptkin in https://github.com/wandb/wandb/pull/6331
- feat(integrations): fix channel swapping on ultrlytics classification task by @soumik12345 in https://github.com/wandb/wandb/pull/6382
- feat(nexus): implement nexus alpha cpp interface by @raubitsj in https://github.com/wandb/wandb/pull/6358
- feat(nexus): expose system metrics in the run object (PoC) by @dmitryduev in https://github.com/wandb/wandb/pull/6238
- feat(integrations): Pin ultralytics version support to `v8.0.186` by @soumik12345 in https://github.com/wandb/wandb/pull/6391

### :hammer: Fixes

- fix(launch): get logs from failed k8s pods by @bcsherma in https://github.com/wandb/wandb/pull/6339
- fix(artifacts): Allow adding s3 bucket as reference artifact by @ibindlish in https://github.com/wandb/wandb/pull/6346
- fix(launch): Fix race condition in agent thread clean up by @KyleGoyette in https://github.com/wandb/wandb/pull/6352
- fix(artifacts): don't assume run and its i/o artifacts are in the same project by @szymon-piechowicz-wandb in https://github.com/wandb/wandb/pull/6363
- fix(artifacts): fix wandb.Api().run(run_name).log_artifact(artifact) by @szymon-piechowicz-wandb in https://github.com/wandb/wandb/pull/6362
- fix(sweeps): ValueError with None value in sweep by @gtarpenning in https://github.com/wandb/wandb/pull/6364
- fix(artifacts): fix typo in s3 handler by @ibindlish in https://github.com/wandb/wandb/pull/6368
- fix(artifacts): fix the argument order for new argument target_fraction by @moredatarequired in https://github.com/wandb/wandb/pull/6377
- fix(nexus): fix potential race in config debouncer by @dmitryduev in https://github.com/wandb/wandb/pull/6385
- fix(sdk): fix graphql type mapping by @szymon-piechowicz-wandb in https://github.com/wandb/wandb/pull/6396
- fix(sdk): fix concurrency limit in uploader by @szymon-piechowicz-wandb in https://github.com/wandb/wandb/pull/6399

### :books: Docs

- docs(sdk): fix reference docs GH action by @dmitryduev in https://github.com/wandb/wandb/pull/6350
- docs(sdk): Update generate-docodile-documentation.yml by @ngrayluna in https://github.com/wandb/wandb/pull/6351

**Full Changelog**: https://github.com/wandb/wandb/compare/v0.15.11...v0.15.12

# 0.15.11 (Sep 21, 2023)

### :magic_wand: Enhancements

- feat(nexus): add support for code saving in script mode by @kptkin in https://github.com/wandb/wandb/pull/6243
- feat(nexus): add support for `policy=end` in `wandb.save` by @kptkin in https://github.com/wandb/wandb/pull/6267
- feat(nexus): add system info to metadata by @dmitryduev in https://github.com/wandb/wandb/pull/6244
- feat(nexus): add nvidia gpu system info to metadata by @dmitryduev in https://github.com/wandb/wandb/pull/6270
- feat(launch): delete run queues with public api by @bcsherma in https://github.com/wandb/wandb/pull/6317
- feat(sdk): introduce custom proxy support for wandb http(s) traffic by @kptkin in https://github.com/wandb/wandb/pull/6300

### :hammer: Fixes

- fix(sdk): Fix logger when logging filestream exception by @KyleGoyette in https://github.com/wandb/wandb/pull/6246
- fix(launch): use watch api to monitor launched CRDs by @bcsherma in https://github.com/wandb/wandb/pull/6226
- fix(launch): forbid enqueuing docker images without target project by @bcsherma in https://github.com/wandb/wandb/pull/6248
- fix(sdk): add missing Twitter import for API users by @fdsig in https://github.com/wandb/wandb/pull/6261
- fix(artifacts): get S3 versionIDs from directory references by @moredatarequired in https://github.com/wandb/wandb/pull/6255
- fix(launch): make watch streams recover from connection reset by @bcsherma in https://github.com/wandb/wandb/pull/6272
- fix(public-api): use json.loads(..., strict=False) to ignore invalid utf-8 and control characters in api.Run.load by @dmitryduev in https://github.com/wandb/wandb/pull/6299
- fix(sdk): correctly identify colab as a jupyter-like env in settings by @dmitryduev in https://github.com/wandb/wandb/pull/6308
- fix(sdk): improve memory management for summary updates by @dmitryduev in https://github.com/wandb/wandb/pull/5569
- fix(artifacts): Add environment variable to configure batch size for download urls by @ibindlish in https://github.com/wandb/wandb/pull/6323
- fix(launch): fail rqis if no run is created by @bcsherma in https://github.com/wandb/wandb/pull/6324

### :books: Docs

- docs(sdk): fixes a broken link in Image docs. by @katjacksonWB in https://github.com/wandb/wandb/pull/6252
- docs(nexus): add docs on running nexus-related system tests locally by @dmitryduev in https://github.com/wandb/wandb/pull/6191
- docs(nexus): add user-facing Nexus docs for Beta release by @dmitryduev in https://github.com/wandb/wandb/pull/6276
- docs(nexus): fix pip install nexus instruction by @dmitryduev in https://github.com/wandb/wandb/pull/6309

### :nail_care: Cleanup

- Update README.md by @NinoRisteski in https://github.com/wandb/wandb/pull/6325

## New Contributors

- @katjacksonWB made their first contribution in https://github.com/wandb/wandb/pull/6252
- @NinoRisteski made their first contribution in https://github.com/wandb/wandb/pull/6325

**Full Changelog**: https://github.com/wandb/wandb/compare/v0.15.10...v0.15.11

# 0.15.10 (Sep 6, 2023)

### :magic_wand: Enhancements

- feat(integrations): add async support to `Autologger` API and enable it for Openai by @parambharat in https://github.com/wandb/wandb/pull/5960
- feat(sdk): add official support for python 3.11 and drop support for python 3.6 by @dmitryduev in https://github.com/wandb/wandb/pull/4386
- feat(sdk): implement network logging and file pusher timeout for debugging by @dmitryduev in https://github.com/wandb/wandb/pull/5894
- feat(artifacts): set ttl(time to live) for artifact versions by @estellazx in https://github.com/wandb/wandb/pull/5859
- feat(nexus): add support for define metric by @kptkin in https://github.com/wandb/wandb/pull/6036
- feat(launch): Include agent version when creating launch agent by @TimH98 in https://github.com/wandb/wandb/pull/5970
- feat(launch): Runless git jobs can use requirements.txt in parent directories by @TimH98 in https://github.com/wandb/wandb/pull/6008
- feat(artifacts): retrieve the parent collection from an Artifact by @moredatarequired in https://github.com/wandb/wandb/pull/6019
- feat(nexus): improve file uploads by @dmitryduev in https://github.com/wandb/wandb/pull/6052
- feat(artifacts): Add run id option to artifact put method to log artifacts to existing runs by @ibindlish in https://github.com/wandb/wandb/pull/6074
- feat(public-api): add metadata property to Run object by @dmitryduev in https://github.com/wandb/wandb/pull/6100
- feat(launch): Support setting a custom Dockerfile in launch overrides by @TimH98 in https://github.com/wandb/wandb/pull/6104
- feat(nexus): add Nvidia GPU asset to system monitor by @dmitryduev in https://github.com/wandb/wandb/pull/6081
- feat(artifacts): enable deleting artifact collections from SDK by @moredatarequired in https://github.com/wandb/wandb/pull/6020
- feat(launch): Add dockerfile CLI param & use Dockerfile.wandb by default if present by @TimH98 in https://github.com/wandb/wandb/pull/6122
- feat(artifacts): extend cache cleanup to allow specifying a target fraction by @moredatarequired in https://github.com/wandb/wandb/pull/6152
- feat(artifacts): add an eval-able repr to ArtifactManifestEntry by @moredatarequired in https://github.com/wandb/wandb/pull/6132
- feat(nexus): enable docker-based wheel building for nexus by @dmitryduev in https://github.com/wandb/wandb/pull/6118
- feat(nexus): add Nvidia GPU asset to system monitor by @dmitryduev in https://github.com/wandb/wandb/pull/6131
- feat(artifacts): clear the cache on add to prevent overflow by @moredatarequired in https://github.com/wandb/wandb/pull/6149
- feat(sdk): capture disk i/o utilization in system metrics by @umakrishnaswamy in https://github.com/wandb/wandb/pull/6106
- feat(sdk): add disk io counters to monitor metrics by @dmitryduev in https://github.com/wandb/wandb/pull/6170
- feat(sdk): make paths for disk usage monitoring configurable by @dmitryduev in https://github.com/wandb/wandb/pull/6196
- feat(sweeps): Use `WANDB_SWEEP_ID` to include a run in an existing sweep by @gtarpenning in https://github.com/wandb/wandb/pull/6198
- feat(artifacts): Handle LinkArtifact calls made to Nexus Core by @ibindlish in https://github.com/wandb/wandb/pull/6160
- feat(nexus): fix retry logic for http clients and allow user customization by @kptkin in https://github.com/wandb/wandb/pull/6182
- feat(nexus): support user defined headers in the gql client transport by @kptkin in https://github.com/wandb/wandb/pull/6208
- feat(sdk): enable set types in wandb.Config by @fdsig in https://github.com/wandb/wandb/pull/6219
- feat(integrations): visualize images with bbox overlays for `ultralytics` by @soumik12345 in https://github.com/wandb/wandb/pull/5867
- feat(sdk): add exponential decay sampling utility for line_plot by @dmitryduev in https://github.com/wandb/wandb/pull/6228
- feat(sdk): always print the traceback inside of the `wandb.init` context manager by @kptkin in https://github.com/wandb/wandb/pull/4603
- feat(sdk): add setting to disable automatic machine info capture by @kptkin in https://github.com/wandb/wandb/pull/6230

### :hammer: Fixes

- fix(launch): Extend try in agent loop to cover all job handling by @KyleGoyette in https://github.com/wandb/wandb/pull/5923
- fix(sdk): guard against undefined filestream timeout by @dmitryduev in https://github.com/wandb/wandb/pull/5997
- fix(launch): error if code artifact underlying job has been deleted by @bcsherma in https://github.com/wandb/wandb/pull/5959
- fix(artifacts): use a unique name for the artifact created by `verify` by @moredatarequired in https://github.com/wandb/wandb/pull/5929
- fix(launch): Use resume=allow when auto requeuing by @TimH98 in https://github.com/wandb/wandb/pull/6002
- fix(launch): correct entrypoint path from disabled git repo subir by @gtarpenning in https://github.com/wandb/wandb/pull/5903
- fix(sweeps): override individual job resource_args by @gtarpenning in https://github.com/wandb/wandb/pull/5985
- fix(sdk): fix import issue to support python 3.6 by @kptkin in https://github.com/wandb/wandb/pull/6018
- fix(launch): Fix override entrypoint when using sweeps on launch without a scheduler job by @KyleGoyette in https://github.com/wandb/wandb/pull/6033
- fix(nexus): fix resume reference when nil by @kptkin in https://github.com/wandb/wandb/pull/6055
- fix(sdk): further speed up import time by @hauntsaninja in https://github.com/wandb/wandb/pull/6032
- fix(launch): Fix sample kubernetes agent manifest secret mount by @KyleGoyette in https://github.com/wandb/wandb/pull/6057
- fix(nexus): rm unused import by @dmitryduev in https://github.com/wandb/wandb/pull/6085
- fix(launch): watch to get kubernetes run statuses by @bcsherma in https://github.com/wandb/wandb/pull/6022
- fix(artifacts): prohibit saving artifacts to a different project than their base artifact by @moredatarequired in https://github.com/wandb/wandb/pull/6042
- fix(artifacts): require existing artifacts to save to their source entity/project by @moredatarequired in https://github.com/wandb/wandb/pull/6034
- fix(nexus): adjust system monitor start and stop functionality by @dmitryduev in https://github.com/wandb/wandb/pull/6087
- fix(artifacts): remove suspect characters when directory creation fails by @moredatarequired in https://github.com/wandb/wandb/pull/6094
- fix(launch): Default log_code exclusion behavior now correctly handles `wandb` in the root path prefix. by @nickpenaranda in https://github.com/wandb/wandb/pull/6095
- fix(launch): disallow project queue creation by @bcsherma in https://github.com/wandb/wandb/pull/6011
- fix(launch): catch all sweep set state errors by @gtarpenning in https://github.com/wandb/wandb/pull/6091
- fix(launch): create_job now works from jupyter notebook by @gtarpenning in https://github.com/wandb/wandb/pull/6068
- fix(nexus): fix race condition for defer and update control by @kptkin in https://github.com/wandb/wandb/pull/6125
- fix(sdk): improved handling and logging of tensor types by @kptkin in https://github.com/wandb/wandb/pull/6086
- fix(launch): launch cli command should exit with non-zero status if underlying launched run exits with non-zero status by @KyleGoyette in https://github.com/wandb/wandb/pull/6078
- fix(nexus): fix correctness for offline mode by @kptkin in https://github.com/wandb/wandb/pull/6166
- fix(sdk): reports api - fix media_keys json path by @laxels in https://github.com/wandb/wandb/pull/6167
- fix(sdk): Allow uint8 images to be logged as wandb.Image() by @nate-wandb in https://github.com/wandb/wandb/pull/6043
- fix(sdk): fall back to /tmp/username/.config/wandb in old settings by @dmitryduev in https://github.com/wandb/wandb/pull/6175
- fix(nexus): use UpsertBucketRetryPolicy in all gql.UpsertBucket calls by @dmitryduev in https://github.com/wandb/wandb/pull/6207
- fix(sdk): update report id validation and encoding by @jo-fang in https://github.com/wandb/wandb/pull/6203
- fix(sdk): add support for propagating messages from the internal process by @kptkin in https://github.com/wandb/wandb/pull/5803

### :books: Docs

- docs(nexus): add package level docstrings for filestream by @raubitsj in https://github.com/wandb/wandb/pull/6061
- docs(nexus): add basic developer guide by @kptkin in https://github.com/wandb/wandb/pull/6119
- docs(cli): Added more context for launch job describe description. by @ngrayluna in https://github.com/wandb/wandb/pull/6193

### :nail_care: Cleanup

- style(sdk): fix to new ruff rule E721 additions by @nickpenaranda in https://github.com/wandb/wandb/pull/6102

## New Contributors

- @geoffrey-g-delhomme made their first contribution in https://github.com/wandb/wandb/pull/5867
- @kooshi made their first contribution in https://github.com/wandb/wandb/pull/6086
- @umakrishnaswamy made their first contribution in https://github.com/wandb/wandb/pull/6106
- @jo-fang made their first contribution in https://github.com/wandb/wandb/pull/6203
- @wwzeng1 made their first contribution in https://github.com/wandb/wandb/pull/6228

**Full Changelog**: https://github.com/wandb/wandb/compare/v0.15.9...v0.15.10

# 0.15.9 (Aug 28, 2023)

### :magic_wand: Enhancements

- feat(sweeps): launch sweep schedulers to team queues from UI by @gtarpenning in https://github.com/wandb/wandb/pull/6112
- feat(launch): make vertex launcher more customizable by @bcsherma in https://github.com/wandb/wandb/pull/6088
- feat(launch): default to noop builder if docker not installed by @bcsherma in https://github.com/wandb/wandb/pull/6137

### :hammer: Fixes

- fix(launch): Use built in entrypoint and args commands for sagemaker by @KyleGoyette in https://github.com/wandb/wandb/pull/5897
- fix(artifacts): copy parent source project info to new draft artifact by @moredatarequired in https://github.com/wandb/wandb/pull/6062
- fix(sdk): avoid error at end of run with bigints by @raubitsj in https://github.com/wandb/wandb/pull/6134
- fix(launch): manually created image jobs can rerun correctly by @gtarpenning in https://github.com/wandb/wandb/pull/6148

**Full Changelog**: https://github.com/wandb/wandb/compare/v0.15.8...v0.15.9

# 0.15.8 (Aug 01, 2023)

### :magic_wand: Enhancements

- perf(sdk): use mutation createRunFiles to get uploadUrls by @harukatab in https://github.com/wandb/wandb/pull/5731
- feat(launch): add create_run_queue to public API by @nickpenaranda in https://github.com/wandb/wandb/pull/5874
- perf(sdk): add hidden option to use orjson instead of json by @dmitryduev in https://github.com/wandb/wandb/pull/5911
- feat(launch): Improve error message when building with noop builder by @TimH98 in https://github.com/wandb/wandb/pull/5925
- feat(launch): create launch agent includes agent config if present by @TimH98 in https://github.com/wandb/wandb/pull/5893
- feat(launch): Check if job ingredients exist before making job by @TimH98 in https://github.com/wandb/wandb/pull/5942
- feat(launch): Gracefully handle Kubernetes 404 error by @TimH98 in https://github.com/wandb/wandb/pull/5945

### :hammer: Fixes

- fix(sdk): only creating new project if it doesn't already exist by @mbarrramsey in https://github.com/wandb/wandb/pull/5814
- fix(launch): Support namespace in metadata key of resource args by @KyleGoyette in https://github.com/wandb/wandb/pull/5639
- fix(launch): use "" instead of None for project kwarg when no project given by @bcsherma in https://github.com/wandb/wandb/pull/5839
- fix(launch): add + to torch cpu regex + tests by @bcsherma in https://github.com/wandb/wandb/pull/5833
- fix(sdk): implement timeout for file_stream and add debug logs by @kptkin in https://github.com/wandb/wandb/pull/5812
- fix(artifacts): fix collection filtering when getting aliases by @szymon-piechowicz-wandb in https://github.com/wandb/wandb/pull/5810
- fix(sdk): replace `dir_watcher` settings with SettingsStatic by @kptkin in https://github.com/wandb/wandb/pull/5863
- fix(artifacts): set correct base for incremental artifacts by @szymon-piechowicz-wandb in https://github.com/wandb/wandb/pull/5870
- fix(launch): drop https from azure registries to ensure compatibility with ${image_uri} macro by @bcsherma in https://github.com/wandb/wandb/pull/5880
- fix(artifacts): handle None description correctly by @szymon-piechowicz-wandb in https://github.com/wandb/wandb/pull/5910
- fix(launch): Don't create k8s secret if it already exists by @TimH98 in https://github.com/wandb/wandb/pull/5900
- fix(artifacts): drop S3 bucket versioning check by @moredatarequired in https://github.com/wandb/wandb/pull/5927
- fix(sdk): speed up import time and fix `pkg_resources` DeprecationWarning by @hauntsaninja in https://github.com/wandb/wandb/pull/5899

### :books: Docs

- docs(sdk): Add introspection section to CONTRIBUTING.md by @nickpenaranda in https://github.com/wandb/wandb/pull/5887
- docs(sdk): update GH action to generate reference docs and clean up docstrings by @dmitryduev in https://github.com/wandb/wandb/pull/5947
- docs(sdk): update `README.md` to unify the spelling of `Hugging Face` by @eltociear in https://github.com/wandb/wandb/pull/5891

### :nail_care: Cleanup

- revert(launch): revert job re-queuing implementation on pod disconnect by @KyleGoyette in https://github.com/wandb/wandb/pull/5811

## New Contributors

- @mbarrramsey made their first contribution in https://github.com/wandb/wandb/pull/5814
- @hauntsaninja made their first contribution in https://github.com/wandb/wandb/pull/5899
- @eltociear made their first contribution in https://github.com/wandb/wandb/pull/5891

**Full Changelog**: https://github.com/wandb/wandb/compare/v0.15.7...v0.15.8

# 0.15.7 (July 25, 2023)

### :hammer: Fixes

- fix(sdk): images not syncing until the end run (revert #5777) by @raubitsj in https://github.com/wandb/wandb/pull/5951

**Full Changelog**: https://github.com/wandb/wandb/compare/v0.15.6...v0.15.7

# 0.15.6 (July 24, 2023)

### :magic_wand: Enhancements

- feat(launch): add job link to wandb footer by @bcsherma in https://github.com/wandb/wandb/pull/5767
- feat(launch): re-implement job requeueing, fixed cancel behavior by @TimH98 in https://github.com/wandb/wandb/pull/5822
- feat(launch): manually create jobs from cli by @gtarpenning in https://github.com/wandb/wandb/pull/5661
- feat(launch): allow users to specify job name via the `job_name` setting by @bcsherma in https://github.com/wandb/wandb/pull/5791
- feat(sdk): Add an simplified trace API to log prompt traces by @parambharat in https://github.com/wandb/wandb/pull/5794
- feat(integrations): support `.keras` model format with `WandbModelCheckpoint` and TF 2.13.0 compatible by @soumik12345 in https://github.com/wandb/wandb/pull/5720
- feat(sdk): Initial support for migrating W&B runs and reports between instances by @andrewtruong in https://github.com/wandb/wandb/pull/5777

### :hammer: Fixes

- fix(integrations): make LightGBM callback compatible with 4.0.0 by @ayulockin in https://github.com/wandb/wandb/pull/5906
- fix(sdk): use default settings for project retrieval if available by @KyleGoyette in https://github.com/wandb/wandb/pull/5917

### :books: Docs

- docs(sdk): Add introspection section to CONTRIBUTING.md by @nickpenaranda in https://github.com/wandb/wandb/pull/5887

### :nail_care: Cleanup

- revert(launch): revert job re-queuing implementation on pod disconnect by @KyleGoyette in https://github.com/wandb/wandb/pull/5811

**Full Changelog**: https://github.com/wandb/wandb/compare/v0.15.5...v0.15.6

## 0.15.5 (July 5, 2023)

### :magic_wand: Enhancements

- feat(launch): improve handling of docker image job names and tags by @gtarpenning in https://github.com/wandb/wandb/pull/5718
- feat(launch): support kaniko builds on AKS by @bcsherma in https://github.com/wandb/wandb/pull/5706
- feat(launch): allow kaniko builds to run in other namespaces by @bcsherma in https://github.com/wandb/wandb/pull/5637
- feat(artifacts): support access key for Azure references by @szymon-piechowicz-wandb in https://github.com/wandb/wandb/pull/5729
- feat(launch): add information to failed run queue items, support warnings for run queue items by @KyleGoyette in https://github.com/wandb/wandb/pull/5612
- feat(launch): allow direct configuration of registry uri for all registries by @bcsherma in https://github.com/wandb/wandb/pull/5760
- perf(artifacts): enhance download URL fetching process with batch and retry logic by @szymon-piechowicz-wandb in https://github.com/wandb/wandb/pull/5692
- feat(artifacts): add flag to skip missing S3 references in `Artifact.download` by @moredatarequired in https://github.com/wandb/wandb/pull/5778
- feat(launch): implement job requeueing when pod disconnects by @TimH98 in https://github.com/wandb/wandb/pull/5770
- feat(sdk): add setting to disable setproctitle by @raubitsj in https://github.com/wandb/wandb/pull/5805

### :hammer: Fixes

- fix(sdk): handle uri schemes in LogicalPath by @dmitryduev in https://github.com/wandb/wandb/pull/5670
- fix(artifacts): update object storage to include reference and prevent id reuse by @szymon-piechowicz-wandb in https://github.com/wandb/wandb/pull/5722
- fix(sweeps): update click package version requirements by @gtarpenning in https://github.com/wandb/wandb/pull/5738
- fix(sdk): improve lazy import to be thread-safe by @szymon-piechowicz-wandb in https://github.com/wandb/wandb/pull/5727
- fix(launch): change typo in kaniko image name by @bcsherma in https://github.com/wandb/wandb/pull/5743
- fix(integrations): correct date parsing in SageMaker configuration by @rymc in https://github.com/wandb/wandb/pull/5759
- fix(launch): make docker build non interactive to prevent region based questions by @KyleGoyette in https://github.com/wandb/wandb/pull/5736
- fix(launch): update "cuda" base image path to "accelerator" base image path by @KyleGoyette in https://github.com/wandb/wandb/pull/5737
- fix(artifacts): replace artifact name with placeholder to skip validation by @szymon-piechowicz-wandb in https://github.com/wandb/wandb/pull/5724
- fix(launch): prevent jobs with large outputs from hanging on local-container by @KyleGoyette in https://github.com/wandb/wandb/pull/5774
- fix(launch): Ensure resume does not push sensitive info by @KyleGoyette in https://github.com/wandb/wandb/pull/5807
- fix(artifacts): fix handling of references when downloading by @szymon-piechowicz-wandb in https://github.com/wandb/wandb/pull/5808
- fix(sweeps): correct launch sweep author to personal username by @gtarpenning in https://github.com/wandb/wandb/pull/5806
- refactor(artifacts): change artifact methods and attributes to private by @szymon-piechowicz-wandb in https://github.com/wandb/wandb/pull/5790

### :books: Docs

- docs(sdk): update the product icons in README.md by @ngrayluna in https://github.com/wandb/wandb/pull/5713
- docs(artifacts): update docs by @szymon-piechowicz-wandb in https://github.com/wandb/wandb/pull/5701
- docs(artifacts): fix comment about total retry time by @szymon-piechowicz-wandb in https://github.com/wandb/wandb/pull/5751
- docs(sdk): expose WBTraceTree as data_types.WBTraceTree by @szymon-piechowicz-wandb in https://github.com/wandb/wandb/pull/5788

## New Contributors

- @HipHoff made their first contribution in https://github.com/wandb/wandb/pull/5691
- @rymc made their first contribution in https://github.com/wandb/wandb/pull/5759

**Full Changelog**: https://github.com/wandb/wandb/compare/v0.15.4...v0.15.5

## 0.15.4 (June 6, 2023)

### :magic_wand: Enhancements

- feat(sdk): set job source in settings by @TimH98 in https://github.com/wandb/wandb/pull/5442
- feat(sweeps): launch sweeps controlled by wandb run by @gtarpenning in https://github.com/wandb/wandb/pull/5456
- feat(integrations): add autolog for Cohere python SDK by @dmitryduev in https://github.com/wandb/wandb/pull/5474
- feat(launch): support launching custom k8s objects by @bcsherma in https://github.com/wandb/wandb/pull/5486
- perf(artifacts): conserve memory when hashing files by @moredatarequired in https://github.com/wandb/wandb/pull/5513
- feat(artifacts): add new_draft method to modify and log saved artifacts as new version by @szymon-piechowicz-wandb in https://github.com/wandb/wandb/pull/5524
- feat(launch): don't install frozen reqs if there is a reqs file by @bcsherma in https://github.com/wandb/wandb/pull/5548
- feat(artifacts): don't remove temp files from artifacts cache by default by @moredatarequired in https://github.com/wandb/wandb/pull/5596
- feat(artifacts): add source_entity and update sequenceName handling by @szymon-piechowicz-wandb in https://github.com/wandb/wandb/pull/5546
- feat(artifacts): add 'remove' to Artifacts API by @moredatarequired in https://github.com/wandb/wandb/pull/5370
- feat(sweeps): optuna scheduler for sweeps on launch by @gtarpenning in https://github.com/wandb/wandb/pull/4900
- feat(launch): support notebook job creation by @KyleGoyette in https://github.com/wandb/wandb/pull/5462
- feat(launch): enable launch macros for all runners by @bcsherma in https://github.com/wandb/wandb/pull/5624
- feat(integrations): add autologging for supported huggingface pipelines by @ash0ts in https://github.com/wandb/wandb/pull/5579
- feat(integrations): add usage metrics and table logging to OpenAI autologger by @parambharat in https://github.com/wandb/wandb/pull/5521
- feat(sdk): add support for monitoring AMD GPU system metrics by @dmitryduev in https://github.com/wandb/wandb/pull/5449
- feat(sdk): capture absolute GPU memory allocation by @dmitryduev in https://github.com/wandb/wandb/pull/5643

### :hammer: Fixes

- fix(integrations): ensure wandb can be used in AWS lambda by @dmitryduev in https://github.com/wandb/wandb/pull/5083
- fix(sdk): permit `LogicalPath` to strip trailing slashes by @moredatarequired in https://github.com/wandb/wandb/pull/5473
- fix(sdk): exercise caution when creating ~/.config/wandb/settings file by @dmitryduev in https://github.com/wandb/wandb/pull/5478
- fix(sdk): update custom chart query handling and add alternate constructor for table-based charts by @andrewtruong in https://github.com/wandb/wandb/pull/4852
- fix(artifacts): add s3 multipart uploading for artifact files by @estellazx in https://github.com/wandb/wandb/pull/5377
- fix(artifacts): handle incompatible artifact name strings by @andrewtruong in https://github.com/wandb/wandb/pull/5416
- fix(launch): docker runner always pull for image sourced jobs by @bcsherma in https://github.com/wandb/wandb/pull/5531
- fix(launch): improve error handling for package installation by @TimH98 in https://github.com/wandb/wandb/pull/5509
- fix(launch): custom k8s objects respect command/args overrides by @bcsherma in https://github.com/wandb/wandb/pull/5538
- fix(artifacts): remove entity, project from valid properties and adjust name handling by @szymon-piechowicz-wandb in https://github.com/wandb/wandb/pull/5533
- fix(launch): use env var for launch agent base url by @KyleGoyette in https://github.com/wandb/wandb/pull/5482
- fix(artifacts): write to the cache defensively (catch OSError) by @moredatarequired in https://github.com/wandb/wandb/pull/5597
- fix(launch): handle exception in finish_thread_id and fail run queue items by @KyleGoyette in https://github.com/wandb/wandb/pull/5610
- fix(launch): add pull secrets for pre made images when registry is specified by @bcsherma in https://github.com/wandb/wandb/pull/5602
- fix(launch): read kaniko pod sa name from env var by @bcsherma in https://github.com/wandb/wandb/pull/5619
- fix(launch): misc gcp fixes by @bcsherma in https://github.com/wandb/wandb/pull/5626
- fix(launch): support local environment and registry declaration by @KyleGoyette in https://github.com/wandb/wandb/pull/5630
- fix(launch): support ssh git urls and submodules in agent by @KyleGoyette in https://github.com/wandb/wandb/pull/5635
- fix(sdk): update git repo handling for failure cases and rename to gitlib by @kptkin in https://github.com/wandb/wandb/pull/5437
- fix(sdk): unify offline and online mode during init and fix multiprocess attach by @kptkin in https://github.com/wandb/wandb/pull/5296
- fix(integrations): prevent errors by checking for `wandb.run` in Gym integration by @ash0ts in https://github.com/wandb/wandb/pull/5649
- fix(sdk): fix wandb tfevent sync issue by @eohomegrownapps in https://github.com/wandb/wandb/pull/5261

### :books: Docs

- docs(sdk): update contrib for yea-wandb changes by @kptkin in https://github.com/wandb/wandb/pull/5614

## New Contributors

- @eohomegrownapps made their first contribution in https://github.com/wandb/wandb/pull/5261

**Full Changelog**: https://github.com/wandb/wandb/compare/v0.15.3...v0.15.4

## 0.15.3 (May 17, 2023)

### :hammer: Fixes

- fix(sdk): allow SDK to work if SA token can't be read by @wandb-zacharyblasczyk in https://github.com/wandb/wandb/pull/5472
- fix(sdk): clean up the k8s token discovery logic in util.py::image_id_from_k8s by @dmitryduev in https://github.com/wandb/wandb/pull/5518
- fix(integrations): Update `WandbTracer` to work with new langchain version by @parambharat in https://github.com/wandb/wandb/pull/5558
- revert(sdk): update summary for changed keys only by @dmitryduev in https://github.com/wandb/wandb/pull/5562

## New Contributors

- @wandb-zacharyblasczyk made their first contribution in https://github.com/wandb/wandb/pull/5472

**Full Changelog**: https://github.com/wandb/wandb/compare/v0.15.2...v0.15.3

## 0.15.2 (May 5, 2023)

### :hammer: Fixes

- fix(integrations): update WandbTracer for new langchain release by @parambharat @tssweeney in https://github.com/wandb/wandb/pull/5467
- fix(integrations): fix error message in langchain wandb_tracer version check by @dmitryduev in https://github.com/wandb/wandb/pull/5490

**Full Changelog**: https://github.com/wandb/wandb/compare/v0.15.1...v0.15.2

## 0.15.1 (May 2, 2023)

### :magic_wand: Enhancements

- feat(launch): implement new Kubernetes runner config schema by @TimH98 in https://github.com/wandb/wandb/pull/5231
- feat(launch): allow platform override for docker builder by @TimH98 in https://github.com/wandb/wandb/pull/5330
- feat(artifacts): get full name of artifact for easier artifact retrieval by @estellazx in https://github.com/wandb/wandb/pull/5314
- feat(artifacts): make default root for artifacts download configurable by @moredatarequired in https://github.com/wandb/wandb/pull/5366
- feat(artifacts): add Azure storage handler in SDK by @szymon-piechowicz-wandb in https://github.com/wandb/wandb/pull/5317
- feat(media): add method to convert wandb.Table to pandas.DataFrame by @brunnelu in https://github.com/wandb/wandb/pull/5301
- feat(launch): sweeps on launch command args passed as params by @gtarpenning in https://github.com/wandb/wandb/pull/5315

### :hammer: Fixes

- fix(launch): don't assume keys in args and config refer to the same thing by @szymon-piechowicz-wandb in https://github.com/wandb/wandb/pull/5183
- fix(launch): make ElasticContainerRegistry environment handle "ImageNotFoundException" gracefully by @bcsherma in https://github.com/wandb/wandb/pull/5159
- fix(launch): disable kaniko builder retry by @TimH98 in https://github.com/wandb/wandb/pull/5318
- fix(sdk): refine error message for auth error by @kptkin in https://github.com/wandb/wandb/pull/5341
- fix(launch): kubernetes runner does not respect override args by @KyleGoyette in https://github.com/wandb/wandb/pull/5303
- fix(sweeps): allow attr-dicts as sweeps configs by @moredatarequired in https://github.com/wandb/wandb/pull/5268
- fix(artifacts): checksum the read-only staging copy instead of the original file by @moredatarequired in https://github.com/wandb/wandb/pull/5346
- fix(launch): skip getting run info if run completes successfully or is from a different entity by @TimH98 in https://github.com/wandb/wandb/pull/5379
- fix(artifacts): default to project "uncategorized" instead of "None" when fetching artifacts by @szymon-piechowicz-wandb in https://github.com/wandb/wandb/pull/5375
- fix(integrations): add enabled check to gym VideoRecorder by @younik in https://github.com/wandb/wandb/pull/5230
- fix(artifacts): fix handling of default project and entity by @dmitryduev in https://github.com/wandb/wandb/pull/5395
- fix(sdk): update import_hook.py with latest changes in the wrapt repository by @kptkin in https://github.com/wandb/wandb/pull/5321
- fix(launch): fix support for local urls in k8s launch agent by @KyleGoyette in https://github.com/wandb/wandb/pull/5413
- fix(sdk): improve notebook environment detection and testing by @dmitryduev in https://github.com/wandb/wandb/pull/4982
- fix(sdk): implement recursive isinstance check utility for the Settings object by @dmitryduev in https://github.com/wandb/wandb/pull/5436
- fix(sdk): correctly parse edge cases in OpenMetrics filter definitions in System Monitor by @dmitryduev in https://github.com/wandb/wandb/pull/5329
- fix(sdk): update debug logs to include SDK's version by @kptkin in https://github.com/wandb/wandb/pull/5344
- fix(sdk): filter AWS Trainium metrics by local rank if executed with torchrun by @dmitryduev in https://github.com/wandb/wandb/pull/5142
- fix(integrations): inform users about WandbTracer incompatibility with LangChain > 0.0.153 by @hwchase17 in https://github.com/wandb/wandb/pull/5453

### :books: Docs

- docs(sdk): update README.md by @thanos-wandb in https://github.com/wandb/wandb/pull/5386
- docs(integrations): update docstrings of the Keras callbacks by @ayulockin in https://github.com/wandb/wandb/pull/5198
- docs(sdk): update the images in `README.md` by @ngrayluna in https://github.com/wandb/wandb/pull/5399

## New Contributors

- @szymon-piechowicz-wandb made their first contribution in https://github.com/wandb/wandb/pull/5183
- @thanos-wandb made their first contribution in https://github.com/wandb/wandb/pull/5386
- @brunnelu made their first contribution in https://github.com/wandb/wandb/pull/5301
- @younik made their first contribution in https://github.com/wandb/wandb/pull/5230
- @hwchase17 made their first contribution in https://github.com/wandb/wandb/pull/5453

**Full Changelog**: https://github.com/wandb/wandb/compare/v0.15.0...v0.15.1

## 0.15.0 (April 19, 2023)

### :magic_wand: Enhancements

- feat(media): add support for LangChain media type by @tssweeney in https://github.com/wandb/wandb/pull/5288
- feat(integrations): add autolog for OpenAI's python library by @dmitryduev @parambharat @kptkin @raubitsj in https://github.com/wandb/wandb/pull/5362

### :hammer: Fixes

- fix(integrations): add function signature wrapper to the patched openai methods by @parambharat in https://github.com/wandb/wandb/pull/5369
- fix(integrations): adjust OpenAI autolog public API to improve user experience by @dmitryduev @kptkin @raubitsj in https://github.com/wandb/wandb/pull/5381

**Full Changelog**: https://github.com/wandb/wandb/compare/v0.14.2...v0.15.0

## 0.14.2 (April 7, 2023)

### :hammer: Fixes

- fix(sdk): fix `wandb sync` regression by @kptkin in https://github.com/wandb/wandb/pull/5306

**Full Changelog**: https://github.com/wandb/wandb/compare/v0.14.1...v0.14.2

## 0.14.1 (April 5, 2023)

### :magic_wand: Enhancements

- feat(artifacts): improve run.log_artifact() with default type and path references by @moredatarequired in https://github.com/wandb/wandb/pull/5131
- feat(artifacts): add opt-in support for async artifact upload by @speezepearson in https://github.com/wandb/wandb/pull/4864
- perf(sdk): update summary for changed keys only by @dmitryduev in https://github.com/wandb/wandb/pull/5150
- feat(sdk): use a persistent session object for GraphQL requests by @moredatarequired in https://github.com/wandb/wandb/pull/5075
- feat(sdk): allow setting of extra headers for the gql client by @dmitryduev in https://github.com/wandb/wandb/pull/5237
- feat(sdk): allow filtering metrics based on OpenMetrics endpoints by @dmitryduev in https://github.com/wandb/wandb/pull/5282

### :hammer: Fixes

- fix(artifacts): more informative message when failing to create staging artifact directory by @moredatarequired in https://github.com/wandb/wandb/pull/5067
- fix(launch): set default value for Kubernetes backoffLimit to 0 by @KyleGoyette in https://github.com/wandb/wandb/pull/5072
- fix(sdk): remove default sorting when dumping config into a yaml file by @kptkin in https://github.com/wandb/wandb/pull/5127
- fix(media): fix encoding for html types on windows by @kptkin in https://github.com/wandb/wandb/pull/5180
- fix(sdk): clean up auto resume state when initializing a new run by @kptkin in https://github.com/wandb/wandb/pull/5184
- fix(sdk): harden `wandb.init()` error handling for backend errors by @kptkin in https://github.com/wandb/wandb/pull/5023
- fix(sdk): fix system monitor shutdown logic by @dmitryduev in https://github.com/wandb/wandb/pull/5227
- fix(launch): allow users to specify pinned versions in requirements.txt by @KyleGoyette in https://github.com/wandb/wandb/pull/5226
- fix(sdk): make `wandb.log()` handle empty string values properly by @dannygoldstein in https://github.com/wandb/wandb/pull/5275
- fix(sdk): raise exception when accessing methods and attributes of a finished run by @kptkin in https://github.com/wandb/wandb/pull/5013

### :books: Docs

- docs(launch): add documentation for launch by @iveksl2 in https://github.com/wandb/wandb/pull/4596
- docs(sdk): add documentation for Object3D media type by @ssisk in https://github.com/wandb/wandb/pull/4810
- docs(sdk): remove duplicate docstring in keras integration by @Gladiator07 in https://github.com/wandb/wandb/pull/5289
- docs(artifacts): convert docstrings to Google convention by @moredatarequired in https://github.com/wandb/wandb/pull/5276

### :nail_care: Cleanup

- refactor(artifacts): use 'secrets' module instead of custom random token generator by @moredatarequired in https://github.com/wandb/wandb/pull/5050
- refactor(artifacts): move \_manifest_json_from_proto to sender.py by @moredatarequired in https://github.com/wandb/wandb/pull/5178

## New Contributors

- @iveksl2 made their first contribution in https://github.com/wandb/wandb/pull/4596
- @Gladiator07 made their first contribution in https://github.com/wandb/wandb/pull/5289

**Full Changelog**: https://github.com/wandb/wandb/compare/v0.14.0...v0.14.1

## 0.14.0 (March 14, 2023)

### :magic_wand: Enhancements

- feat(launch): support cuda base image for launch runs by @KyleGoyette in https://github.com/wandb/wandb/pull/5044
- feat(launch): warn users of which packages failed to install during build process by @KyleGoyette in https://github.com/wandb/wandb/pull/5109
- feat(sdk): add support for importing runs from MLFlow by @andrewtruong in https://github.com/wandb/wandb/pull/4950
- feat(launch): mark queued runs that fail to launch as `FAILED` by @KyleGoyette in https://github.com/wandb/wandb/pull/5129

### :hammer: Fixes

- fix(sdk): temporarily remove local api key validation by @dmitryduev in https://github.com/wandb/wandb/pull/5095
- fix(launch): launch agent gracefully removes thread when it has an exception by @TimH98 in https://github.com/wandb/wandb/pull/5105
- fix(launch): give clear error message when cannot connect to Docker daemon by @TimH98 in https://github.com/wandb/wandb/pull/5092
- fix(launch): launch support for EKS instance roles by @bcsherma in https://github.com/wandb/wandb/pull/5112
- fix(launch): cleaner error messages when launch encounters docker errors and graceful fail by @TimH98 in https://github.com/wandb/wandb/pull/5124
- fix(launch): hash docker images based on job version and dockerfile contents by @KyleGoyette in https://github.com/wandb/wandb/pull/4996
- security(launch): warn when agent is started polling on a team queue by @TimH98 in https://github.com/wandb/wandb/pull/5126
- fix(sdk): add telemetry when syncing tfevents files by @raubitsj in https://github.com/wandb/wandb/pull/5141
- fix(sdk): fix regression preventing run stopping from working by @raubitsj in https://github.com/wandb/wandb/pull/5139
- fix(launch): instruct user how to handle missing kubernetes import when using kubernetes runner or kaniko builder by @TimH98 in https://github.com/wandb/wandb/pull/5138
- fix(launch): hide unsupported launch CLI options by @KyleGoyette in https://github.com/wandb/wandb/pull/5153
- fix(launch): make launch image builder install Pytorch properly with dependencies on different hardware by @bcsherma in https://github.com/wandb/wandb/pull/5147

**Full Changelog**: https://github.com/wandb/wandb/compare/v0.13.11...v0.14.0

## 0.13.11 (March 7, 2023)

### :magic_wand: Enhancements

- feat(launch): improve launch agent logging by @TimH98 in https://github.com/wandb/wandb/pull/4944
- feat(sweeps): sweep run_cap now works for launch sweeps by @gtarpenning in https://github.com/wandb/wandb/pull/4937
- feat(sweeps): launch sweep jobs from image_uri by @gtarpenning in https://github.com/wandb/wandb/pull/4976
- feat(launch): add `num_workers` param to scheduler section in `launch_config` by @gtarpenning in https://github.com/wandb/wandb/pull/5035
- feat(artifacts): raise ArtifactNotLoggedError instead of ValueError by @moredatarequired in https://github.com/wandb/wandb/pull/5026
- feat(launch): launch agent uses thread pool to run jobs by @TimH98 in https://github.com/wandb/wandb/pull/5033
- feat(launch): make runners and builders use Environment & Registry classes by @bcsherma in https://github.com/wandb/wandb/pull/5011
- feat(sdk): add OpenMetrics support for System Metrics by @dmitryduev in https://github.com/wandb/wandb/pull/4899
- feat(sdk): add ability to filter system metrics consumed from OpenMetrics endpoints by @dmitryduev in https://github.com/wandb/wandb/pull/5034
- feat(sdk): add support for gymnasium env monitoring, in addition to gym by @dmitryduev in https://github.com/wandb/wandb/pull/5008
- feat(launch): add `max_scheduler` key to launch agent config by @gtarpenning in https://github.com/wandb/wandb/pull/5057
- feat(integrations): add an integration with `ultralytics` library for YOLOv8 by @parambharat in https://github.com/wandb/wandb/pull/5037

### :hammer: Fixes

- fix(sdk): clean up IPython's widget deprecation warning by @kptkin in https://github.com/wandb/wandb/pull/4912
- fix(sdk): add special Exceptions for the manager logic, when trying to connect to a gone service by @kptkin in https://github.com/wandb/wandb/pull/4890
- fix(sdk): fix issue where global config directory had to be writable to use Api by @KyleGoyette in https://github.com/wandb/wandb/pull/4689
- fix(sdk): make error message during run initialization more actionable and fix uncaught exception by @kptkin in https://github.com/wandb/wandb/pull/4909
- fix(sdk): add deepcopy dunder method to the Run class by @kptkin in https://github.com/wandb/wandb/pull/4891
- fix(launch): remove default to project always in sweep by @gtarpenning in https://github.com/wandb/wandb/pull/4927
- fix(sweeps): error out when trying to create a launch sweep without a job specified by @gtarpenning in https://github.com/wandb/wandb/pull/4938
- fix(launch): mkdir_exists_ok now (again) checks permission on existence by @gtarpenning in https://github.com/wandb/wandb/pull/4936
- fix(launch): only log the received job when launching something sourced from a job by @KyleGoyette in https://github.com/wandb/wandb/pull/4886
- fix(launch): fix issue where queued runs sourced from images would vanish in URI by @KyleGoyette in https://github.com/wandb/wandb/pull/4701
- fix(artifacts): add write permissions to copied artifacts by @moredatarequired in https://github.com/wandb/wandb/pull/4641
- fix(sweeps): improve `queue` argument parsing in `sweep` cli command by @gtarpenning in https://github.com/wandb/wandb/pull/4941
- fix(sdk): when in disable mode don't spin up service by @kptkin in https://github.com/wandb/wandb/pull/4817
- fix(launch): fix support for docker images with user specified entrypoint in local container by @KyleGoyette in https://github.com/wandb/wandb/pull/4887
- fix(artifacts): API - ArtifactFiles no longer errors when accessing an item by @vwrj in https://github.com/wandb/wandb/pull/4896
- fix(sweeps): verify job exists before starting the sweeps scheduler by @gtarpenning in https://github.com/wandb/wandb/pull/4943
- fix(sdk): handle system metrics requiring extra setup and teardown steps by @dmitryduev in https://github.com/wandb/wandb/pull/4964
- fix(sdk): fix a typo in `CONTRIBUTING.md` by @fdsig in https://github.com/wandb/wandb/pull/4984
- fix(sdk): correctly detect notebook name and fix code saving in Colab by @dmitryduev in https://github.com/wandb/wandb/pull/4987
- fix(artifacts): allow up to max_artifacts (fix off by 1 error) by @moredatarequired in https://github.com/wandb/wandb/pull/4991
- fix(sdk): exercise extra caution when starting asset monitoring threads by @dmitryduev in https://github.com/wandb/wandb/pull/5007
- fix(sdk): fix bug where boto3 dependency crashes on import when downl… by @fdsig in https://github.com/wandb/wandb/pull/5018
- fix(sweeps): verify `num_workers` cli arg is valid and default to 8 if not by @gtarpenning in https://github.com/wandb/wandb/pull/5025
- fix(artifacts): fix the file reference added to the verification artifact by @moredatarequired in https://github.com/wandb/wandb/pull/4858
- fix(launch): special handling for sweeps scheduler in agent by @gtarpenning in https://github.com/wandb/wandb/pull/4961
- fix(artifacts): only re-download or overwrite files when there are changes by @moredatarequired in https://github.com/wandb/wandb/pull/5056
- fix(sdk): avoid introspection in offline mode by @kptkin in https://github.com/wandb/wandb/pull/5002
- fix(sdk): topological ordering of `wandb.Settings` by @dmitryduev in https://github.com/wandb/wandb/pull/4022
- fix(sdk): avoid lazy loading for tensorboard patching by @kptkin in https://github.com/wandb/wandb/pull/5079

### :books: Docs

- docs(cli): formatted wandb.apis.public.Run.history docstring by @ngrayluna in https://github.com/wandb/wandb/pull/4973
- docs(sdk): update references to test file locations in documentation by @moredatarequired in https://github.com/wandb/wandb/pull/4875
- docs(sdk): fix docstrings to enable project-wide pydocstyle checks by @moredatarequired in https://github.com/wandb/wandb/pull/5036
- docs(sdk): fix missed docstring lint errors reported by ruff by @moredatarequired in https://github.com/wandb/wandb/pull/5047
- docs(sdk): update links for new docs by @laxels in https://github.com/wandb/wandb/pull/4894
- docs(artifacts): raise ArtifactFinalizedError instead of ValueError by @moredatarequired in https://github.com/wandb/wandb/pull/5061

### :nail_care: Cleanup

- style(sdk): fix bugbear B028 add stacklevel by @kptkin in https://github.com/wandb/wandb/pull/4960
- style(launch): move launch errors closer to the code by @kptkin in https://github.com/wandb/wandb/pull/4995
- style(sdk): move mailbox error closer to the code by @kptkin in https://github.com/wandb/wandb/pull/4997
- style(sdk): add unsupported error type by @kptkin in https://github.com/wandb/wandb/pull/4999
- style(sdk): add support for the ruff linter by @moredatarequired in https://github.com/wandb/wandb/pull/4945
- refactor(sweeps): cosmetic changes for readability by @gtarpenning in https://github.com/wandb/wandb/pull/5021
- refactor(launch): introduce environment and registry abstract classes by @bcsherma in https://github.com/wandb/wandb/pull/4916
- style(launch): fix unused union type in launch agent by @KyleGoyette in https://github.com/wandb/wandb/pull/5041
- refactor(artifacts): remove the artifact from the manifest by @moredatarequired in https://github.com/wandb/wandb/pull/5049
- style(artifacts): enable typechecking for interface.artifacts and add type hints / casts by @moredatarequired in https://github.com/wandb/wandb/pull/5052
- style(sdk): type-annotate `wandb_setup.py` by @dmitryduev in https://github.com/wandb/wandb/pull/4824
- style(sdk): remove unused #noqa directives by @moredatarequired in https://github.com/wandb/wandb/pull/5058
- chore(sdk): disable sentry tracking when testing by @kptkin in https://github.com/wandb/wandb/pull/5019

## New Contributors

- @fdsig made their first contribution in https://github.com/wandb/wandb/pull/4984
- @mrb113 made their first contribution in https://github.com/wandb/wandb/pull/4967
- @parambharat made their first contribution in https://github.com/wandb/wandb/pull/5037

**Full Changelog**: https://github.com/wandb/wandb/compare/v0.13.10...v0.13.11

## 0.13.10 (February 7, 2023)

### :magic_wand: Enhancements

- perf(artifacts): reuse session for file upload requests by @speezepearson in https://github.com/wandb/wandb/pull/4708
- feat(artifacts): expose aliases list endpoint for artifact collections by @ibindlish in https://github.com/wandb/wandb/pull/4809
- feat(launch): include the username of the run's author in the environment variables by @TimH98 in https://github.com/wandb/wandb/pull/4851
- feat(launch): add support for local-container resource args by @KyleGoyette in https://github.com/wandb/wandb/pull/4846
- feat(sdk): add the ability to append to a run with `wandb sync --append` by @raubitsj in https://github.com/wandb/wandb/pull/4848
- feat(launch): add an escape hatch (`disable_job_creation`) to disable automatic job creation by @KyleGoyette in https://github.com/wandb/wandb/pull/4901

### :hammer: Fixes

- fix(launch): remove underscores from generated job name in kubernetes runner by @TimH98 in https://github.com/wandb/wandb/pull/4752
- fix(sweeps): sweep command args can once again be int type by @gtarpenning in https://github.com/wandb/wandb/pull/4728
- fix(artifacts): ensure prepared artifacts have the `latest` alias by @moredatarequired in https://github.com/wandb/wandb/pull/4828
- fix(artifacts): catch FileNotFoundError and PermissionError during cache.cleanup() by @moredatarequired in https://github.com/wandb/wandb/pull/4868
- fix(sdk): fix order of python executable resolves by @kptkin in https://github.com/wandb/wandb/pull/4839
- fix(sdk): fix console handling when forking and setting stdout==stderr by @raubitsj in https://github.com/wandb/wandb/pull/4877
- fix(launch): Fix issue where job artifacts are being logged without latest alias by @KyleGoyette in https://github.com/wandb/wandb/pull/4884
- fix(launch): Ensure job names do not exceed maximum allowable for artifacts by @KyleGoyette in https://github.com/wandb/wandb/pull/4889

### :books: Docs

- docs(sdk): fix broken reference link to W&B Settings page in Sweeps by @ngrayluna in https://github.com/wandb/wandb/pull/4820
- docs(sdk): Docodoile autogen docs by @ngrayluna in https://github.com/wandb/wandb/pull/4734

### :gear: Dev

- test(artifacts): ensure manifest version is verified by @moredatarequired in https://github.com/wandb/wandb/pull/4691
- test(sdk): add tests for custom SSL certs and disabling SSL by @speezepearson in https://github.com/wandb/wandb/pull/4692
- test(sdk): fix nightly docker builds by @dmitryduev in https://github.com/wandb/wandb/pull/4787
- chore(sdk): dont create universal py2/py3 package by @raubitsj in https://github.com/wandb/wandb/pull/4797
- chore(sdk): fix flake8-bugbear B028 and ignore B017 by @kptkin in https://github.com/wandb/wandb/pull/4799
- test(sdk): fix gcloud sdk version requested in nightly tests by @dmitryduev in https://github.com/wandb/wandb/pull/4802
- chore(artifacts): remove unused parameters in StorageHandler.load\_{path,file,reference} by @moredatarequired in https://github.com/wandb/wandb/pull/4678
- chore(sdk): split unit tests to system tests and proper unit tests by @kptkin in https://github.com/wandb/wandb/pull/4811
- test(sdk): address fixture server move from port 9010 to 9015 in local-testcontainer by @dmitryduev in https://github.com/wandb/wandb/pull/4814
- chore(sdk): add aliases to ac query response by @ibindlish in https://github.com/wandb/wandb/pull/4813
- test(sdk): run regression suite nightly by @dmitryduev in https://github.com/wandb/wandb/pull/4788
- test(sdk): fix broken lightning test by @kptkin in https://github.com/wandb/wandb/pull/4823
- chore(sdk): enable type checking for wandb_init.py by @dmitryduev in https://github.com/wandb/wandb/pull/4784
- chore(launch): deprecate defaulting to default queue in launch-agent command by @gtarpenning in https://github.com/wandb/wandb/pull/4801
- test(launch): add unit test for kubernetes runner with annotations by @TimH98 in https://github.com/wandb/wandb/pull/4800
- test(integrations): fix train_gpu_ddp test by @dmitryduev in https://github.com/wandb/wandb/pull/4831
- chore(sdk): fix docker testimage to pull amd64 version by @raubitsj in https://github.com/wandb/wandb/pull/4838
- chore(sdk): fix codeowners after test restructure by @raubitsj in https://github.com/wandb/wandb/pull/4843
- test(sdk): fix md5 test failures on Windows by @moredatarequired in https://github.com/wandb/wandb/pull/4840
- chore(sdk): split out relay server so it can be shared with yea-wandb by @raubitsj in https://github.com/wandb/wandb/pull/4837
- chore(sdk): fix a flake8 complaint in a test by @speezepearson in https://github.com/wandb/wandb/pull/4806
- test(integrations): fix several import tests by @dmitryduev in https://github.com/wandb/wandb/pull/4849
- test(sdk): don't use symlinks for SSL test assets, because Windows by @speezepearson in https://github.com/wandb/wandb/pull/4847
- test(sdk): add unit tests for filesync.Stats by @speezepearson in https://github.com/wandb/wandb/pull/4855
- chore(sdk): add async retry logic by @speezepearson in https://github.com/wandb/wandb/pull/4738
- test(artifacts): strengthen tests for ArtifactSaver, StepUpload by @speezepearson in https://github.com/wandb/wandb/pull/4808
- chore(launch): Agent logs full stack trace when catching exception by @TimH98 in https://github.com/wandb/wandb/pull/4861
- chore(sdk): swallow warning printed by neuron-ls by @dmitryduev in https://github.com/wandb/wandb/pull/4835
- build(sdk): pin pip and tox in development environments by @moredatarequired in https://github.com/wandb/wandb/pull/4871

### :nail_care: Cleanup

- refactor(sdk): strengthen StepUpload tests; make exception-handling more thorough in upload/commit by @speezepearson in https://github.com/wandb/wandb/pull/4677
- refactor(artifacts): refactor Artifact query to fetch entity and project by @vwrj in https://github.com/wandb/wandb/pull/4775
- refactor(sdk): replace more communicate calls with deliver by @raubitsj in https://github.com/wandb/wandb/pull/4841
- refactor(artifacts): internally use Future to communicate success/failure of commit, not threading.Event by @speezepearson in https://github.com/wandb/wandb/pull/4859
- refactor(sdk): use stdlib ThreadPoolExecutor in StepUpload instead of managing our own by @speezepearson in https://github.com/wandb/wandb/pull/4860

**Full Changelog**: https://github.com/wandb/wandb/compare/v0.13.9...v0.13.10

## 0.13.9 (January 11, 2023)

### :hammer: Fixes

- fix(sdk): exercise extra caution when checking if AWS Trainium is available in the system by @dmitryduev in https://github.com/wandb/wandb/pull/4769
- fix(sdk): restore 'util.generate_id' for legacy / user code by @moredatarequired in https://github.com/wandb/wandb/pull/4776
- fix(sdk): replace `release` with `abandon` when releasing mailbox handle during init by @kptkin in https://github.com/wandb/wandb/pull/4766

**Full Changelog**: https://github.com/wandb/wandb/compare/v0.13.8...v0.13.9

## 0.13.8 (January 10, 2023)

### :magic_wand: Enhancements

- feat(artifacts): keep uncommitted uploads in separate staging area by @moredatarequired in https://github.com/wandb/wandb/pull/4505
- perf(sdk): improve file descriptor management by @dmitryduev in https://github.com/wandb/wandb/pull/4617
- feat(launch): default to using model-registry project for agent and launch_add by @KyleGoyette in https://github.com/wandb/wandb/pull/4613
- feat(sdk): add `exist_ok=False` to `file.download()` by @janosh in https://github.com/wandb/wandb/pull/4564
- feat(launch): auto create job artifacts from runs with required ingredients by @KyleGoyette in https://github.com/wandb/wandb/pull/4660
- feat(sdk): add generalized response injection pattern for tests by @kptkin in https://github.com/wandb/wandb/pull/4729
- perf(sdk): replace multiprocessing.Queue's with queue.Queue's by @dmitryduev in https://github.com/wandb/wandb/pull/4672
- feat(sdk): use transaction log to cap memory usage by @raubitsj in https://github.com/wandb/wandb/pull/4724
- feat(integrations): support system metrics for AWS Trainium by @dmitryduev in https://github.com/wandb/wandb/pull/4671

### :hammer: Fixes

- fix(sdk): correct the type hint for wandb.run by @edwag in https://github.com/wandb/wandb/pull/4585
- fix(sdk): resume collecting system metrics on object restart by @dmitryduev in https://github.com/wandb/wandb/pull/4572
- fix(launch): fix env handling and node_selector handling by @KyleGoyette in https://github.com/wandb/wandb/pull/4555
- fix(public-api): fix Job.call() using the wrong keyword (queue vs queue_name) when calling launch_add. by @TimH98 in https://github.com/wandb/wandb/pull/4625
- fix(sweeps): sweeps schedulers handles multi word parameters by @gtarpenning in https://github.com/wandb/wandb/pull/4640
- fix(launch): allow spaces in requirements file, remove duplicate wandb bootstrap file by @TimH98 in https://github.com/wandb/wandb/pull/4647
- fix(artifacts): correctly handle url-encoded local file references. by @moredatarequired in https://github.com/wandb/wandb/pull/4665
- fix(artifacts): get digest directly instead of from the manifests' manifest by @moredatarequired in https://github.com/wandb/wandb/pull/4681
- fix(artifacts): artifact.version should be the version index from the associated collection by @vwrj in https://github.com/wandb/wandb/pull/4486
- fix(sdk): remove duplicate generate_id functions, replace shortuuid with secrets by @moredatarequired in https://github.com/wandb/wandb/pull/4676
- fix(integrations): fix type check for jax.Array introduced in jax==0.4.1 by @dmitryduev in https://github.com/wandb/wandb/pull/4718
- fix(sdk): fix hang after failed wandb.init (add cancel) by @raubitsj in https://github.com/wandb/wandb/pull/4405
- fix(sdk): allow users to provide path to custom executables by @kptkin in https://github.com/wandb/wandb/pull/4604
- fix(sdk): fix TypeError when trying to slice a Paginator object by @janosh in https://github.com/wandb/wandb/pull/4575
- fix(integrations): add `AttributeError` to the list of handled exceptions when saving a keras model by @froody in https://github.com/wandb/wandb/pull/4732
- fix(launch): remove args from jobs by @KyleGoyette in https://github.com/wandb/wandb/pull/4750

### :books: Docs

- docs(sweeps): fix typo in docs by @gtarpenning in https://github.com/wandb/wandb/pull/4627
- docs(sdk): fix typo in docstring for data_types.Objects3D by @ngrayluna in https://github.com/wandb/wandb/pull/4543
- docs(sdk): remove less than, greater than characters from dosctrings… by @ngrayluna in https://github.com/wandb/wandb/pull/4687
- docs(sdk): update SECURITY.md by @dmitryduev in https://github.com/wandb/wandb/pull/4616
- docs(sdk): Update README.md by @ngrayluna in https://github.com/wandb/wandb/pull/4468

### :gear: Dev

- test(sdk): update t2_fix_error_cond_feature_importances to install scikit-learn by @dmitryduev in https://github.com/wandb/wandb/pull/4573
- chore(sdk): update base Docker images for nightly testing by @dmitryduev in https://github.com/wandb/wandb/pull/4566
- chore(sdk): change sklearn to scikit-learn in functional sacred test by @dmitryduev in https://github.com/wandb/wandb/pull/4577
- chore(launch): add error check for `--build` when resource=local-process by @gtarpenning in https://github.com/wandb/wandb/pull/4513
- chore(sweeps): update scheduler and agent resource handling to allow DRC override by @gtarpenning in https://github.com/wandb/wandb/pull/4480
- chore(sdk): require sdk-team review for adding or removing high-level… by @dmitryduev in https://github.com/wandb/wandb/pull/4594
- chore(launch): remove requirement to make target project match queue by @KyleGoyette in https://github.com/wandb/wandb/pull/4612
- chore(sdk): enhance nightly cloud testing process by @dmitryduev in https://github.com/wandb/wandb/pull/4602
- chore(sdk): update pull request template by @raubitsj in https://github.com/wandb/wandb/pull/4633
- chore(launch): return updated runSpec after pushToRunQueue query by @gtarpenning in https://github.com/wandb/wandb/pull/4516
- chore(launch): fix for run spec handling in sdk by @gtarpenning in https://github.com/wandb/wandb/pull/4636
- chore(sdk): remove test dependency on old fastparquet package by @raubitsj in https://github.com/wandb/wandb/pull/4656
- test(artifacts): fix dtype np.float (does not exist), set to python float by @moredatarequired in https://github.com/wandb/wandb/pull/4661
- chore(sdk): correct 'exclude' to 'ignore-paths' in .pylintrc by @moredatarequired in https://github.com/wandb/wandb/pull/4659
- chore(sdk): use pytest tmp_path so we can inspect failures by @raubitsj in https://github.com/wandb/wandb/pull/4664
- chore(launch): reset build command after building by @gtarpenning in https://github.com/wandb/wandb/pull/4626
- ci(sdk): rerun flaking tests in CI with pytest-rerunfailures by @dmitryduev in https://github.com/wandb/wandb/pull/4430
- chore(sdk): remove dead code from filesync logic by @speezepearson in https://github.com/wandb/wandb/pull/4638
- chore(sdk): remove unused fields from a filesync message by @speezepearson in https://github.com/wandb/wandb/pull/4662
- chore(sdk): refactor retry logic to use globals instead of dependency-injecting them by @speezepearson in https://github.com/wandb/wandb/pull/4588
- test(sdk): add unit tests for filesync.StepUpload by @speezepearson in https://github.com/wandb/wandb/pull/4652
- test(sdk): add tests for Api.upload_file_retry by @speezepearson in https://github.com/wandb/wandb/pull/4639
- chore(launch): remove fallback resource when not specified for a queue by @gtarpenning in https://github.com/wandb/wandb/pull/4637
- test(artifacts): improve storage handler test coverage by @moredatarequired in https://github.com/wandb/wandb/pull/4674
- test(integrations): fix import tests by @dmitryduev in https://github.com/wandb/wandb/pull/4690
- chore(sdk): make MetricsMonitor less verbose on errors by @dmitryduev in https://github.com/wandb/wandb/pull/4618
- test(sdk): address fixture server move from port 9003 to 9010 in local-testcontainer by @dmitryduev in https://github.com/wandb/wandb/pull/4716
- chore(sdk): vendor promise==2.3.0 to unequivocally rm six dependency by @dmitryduev in https://github.com/wandb/wandb/pull/4622
- chore(artifacts): allow setting artifact cache dir in wandb.init(...) by @dmitryduev in https://github.com/wandb/wandb/pull/3644
- test(sdk): temporary lower network buffer for testing by @raubitsj in https://github.com/wandb/wandb/pull/4737
- chore(sdk): add telemetry if the user running in pex environment by @kptkin in https://github.com/wandb/wandb/pull/4747
- chore(sdk): add more flow control telemetry by @raubitsj in https://github.com/wandb/wandb/pull/4739
- chore(sdk): add settings and debug for service startup issues (wait_for_ports) by @raubitsj in https://github.com/wandb/wandb/pull/4749
- test(sdk): fix AWS Trainium test by @dmitryduev in https://github.com/wandb/wandb/pull/4753
- chore(sdk): fix status checker thread issue when user process exits without finish() by @raubitsj in https://github.com/wandb/wandb/pull/4761
- chore(sdk): add telemetry for service disabled usage by @kptkin in https://github.com/wandb/wandb/pull/4762

### :nail_care: Cleanup

- style(sdk): use the same syntax whenever raising exceptions by @moredatarequired in https://github.com/wandb/wandb/pull/4559
- refactor(sdk): combine \_safe_mkdirs with mkdir_exist_ok by @moredatarequired in https://github.com/wandb/wandb/pull/4650
- refactor(artifacts): use a pytest fixture for the artifact cache by @moredatarequired in https://github.com/wandb/wandb/pull/4648
- refactor(artifacts): use ArtifactEntry directly instead of subclassing by @moredatarequired in https://github.com/wandb/wandb/pull/4649
- refactor(artifacts): consolidate hash utilities into lib.hashutil by @moredatarequired in https://github.com/wandb/wandb/pull/4525
- style(public-api): format public file with proper formatting by @kptkin in https://github.com/wandb/wandb/pull/4697
- chore(sdk): install tox into proper env in dev env setup tool by @dmitryduev in https://github.com/wandb/wandb/pull/4318
- refactor(sdk): clean up the init and run logic by @kptkin in https://github.com/wandb/wandb/pull/4730

## New Contributors

- @edwag made their first contribution in https://github.com/wandb/wandb/pull/4585
- @TimH98 made their first contribution in https://github.com/wandb/wandb/pull/4625
- @froody made their first contribution in https://github.com/wandb/wandb/pull/4732

**Full Changelog**: https://github.com/wandb/wandb/compare/v0.13.7...v0.13.8

## 0.13.7 (December 14, 2022)

### :hammer: Fixes

- revert(artifacts): revert `Circular reference detected` change to resolve `Object of type Tensor is not JSON serializable` by @raubitsj in https://github.com/wandb/wandb/pull/4629

**Full Changelog**: https://github.com/wandb/wandb/compare/v0.13.6...v0.13.7

## 0.13.6 (December 6, 2022)

### :magic_wand: Enhancements

- feat(sweeps): add `Sweep.expected_run_count` to public Api by @gtarpenning in https://github.com/wandb/wandb/pull/4434
- feat(launch): support volume mounts and security contexts in kubernetes runner by @KyleGoyette in https://github.com/wandb/wandb/pull/4475
- feat(launch): add a new `--build` flag for building and then pushing the image to a queue by @gtarpenning in https://github.com/wandb/wandb/pull/4061
- feat(integrations): add ability to log learning rate using WandbMetricsLogger by @soumik12345 in https://github.com/wandb/wandb/pull/4391
- feat(sdk): improve Report API in preparation for GA by @andrewtruong in https://github.com/wandb/wandb/pull/4499

### :hammer: Fixes

- fix(artifacts): add filter for `artifact_version` to only retrieve committed artifacts by @estellazx in https://github.com/wandb/wandb/pull/4401
- fix(cli): deflake `wandb verify` by @vanpelt in https://github.com/wandb/wandb/pull/4438
- fix(launch): fix the type of the override args passed through to a LaunchProject from a Job by @KyleGoyette in https://github.com/wandb/wandb/pull/4416
- fix(launch): remove extra colon from log prefix by @jamie-rasmussen in https://github.com/wandb/wandb/pull/4450
- fix(sdk): add support for service running in a pex based environment by @kptkin in https://github.com/wandb/wandb/pull/4440
- fix(sdk): fix probing static IPU info by @dmitryduev in https://github.com/wandb/wandb/pull/4464
- fix(public-api): change `artifactSequence` to `artifactCollection` in public GQL requests by @tssweeney in https://github.com/wandb/wandb/pull/4531
- fix(integrations): fix TF compatibility issues with `WandbModelCheckpoint` by @soumik12345 in https://github.com/wandb/wandb/pull/4432
- fix(integrations): make Keras WandbCallback compatible with TF version >= 2.11.0 by @ayulockin in https://github.com/wandb/wandb/pull/4533
- fix(integrations): update gym integration to match last version by @younik in https://github.com/wandb/wandb/pull/4571
- fix(sdk): harden internal thread management in SystemMetrics by @dmitryduev in https://github.com/wandb/wandb/pull/4439

### :books: Docs

- docs(sdk): remove non-existent argument `table_key` from `plot_table()` doc string by @janosh in https://github.com/wandb/wandb/pull/4495
- docs(artifacts): correct parameter name in docstring example by @ngrayluna in https://github.com/wandb/wandb/pull/4528

### :gear: Dev

- chore(launch): improved git fetch time by specifying a `refspec` and `depth=1` by @gtarpenning in https://github.com/wandb/wandb/pull/4459
- chore(sdk): fix linguist rule to ignore grpc generated files by @raubitsj in https://github.com/wandb/wandb/pull/4470
- chore(launch): new shard for launch tests by @gtarpenning in https://github.com/wandb/wandb/pull/4427
- chore(public-api): upgrade Node 12 based GitHub Actions by @moredatarequired in https://github.com/wandb/wandb/pull/4506
- test(artifacts): skip flaky `artifact_metadata_save` test by @speezepearson in https://github.com/wandb/wandb/pull/4463
- test(artifacts): replace sleeps with flush when waiting on a file to write by @moredatarequired in https://github.com/wandb/wandb/pull/4523
- test(artifacts): use `tmp_path` fixture instead of writing local files during tests by @moredatarequired in https://github.com/wandb/wandb/pull/4521
- chore(launch): fix broken queue test by @gtarpenning in https://github.com/wandb/wandb/pull/4548
- test(artifacts): `skip` instead of `xfail` for test `test_artifact_metadata_save` by @speezepearson in https://github.com/wandb/wandb/pull/4550
- test(sdk): add many tests for InternalApi.upload_file by @speezepearson in https://github.com/wandb/wandb/pull/4539
- chore(artifacts): add artifact Sequence fallback for older servers by @tssweeney in https://github.com/wandb/wandb/pull/4565
- test(sdk): make protobuf version requirements more granular by @dmitryduev in https://github.com/wandb/wandb/pull/4479

### :nail_care: Cleanup

- fix(artifacts): when committing artifacts, don't retry 409 Conflict errors by @speezepearson in https://github.com/wandb/wandb/pull/4260
- refactor(artifacts): add programmatic alias addition/removal from SDK on artifacts by @vwrj in https://github.com/wandb/wandb/pull/4429
- fix(integrations): remove `wandb.sklearn.plot_decision_boundaries` that contains dead logic by @kptkin in https://github.com/wandb/wandb/pull/4348
- chore(sdk): adds an option to force pull the latest version of a test dev-container image by @kptkin in https://github.com/wandb/wandb/pull/4352
- feat(launch): noop builder by @KyleGoyette in https://github.com/wandb/wandb/pull/4275
- refactor(launch): remove unused attribute by @jamie-rasmussen in https://github.com/wandb/wandb/pull/4497
- style(sdk): update `mypy` to 0.991 by @dmitryduev in https://github.com/wandb/wandb/pull/4546
- refactor(launch): add more robust uri parsing by @jamie-rasmussen in https://github.com/wandb/wandb/pull/4498
- style(sdk): turn on linting for internal_api.py by @speezepearson in https://github.com/wandb/wandb/pull/4545
- build(sdk): remove dependency on six by modifying vendored libs by @dmitryduev in https://github.com/wandb/wandb/pull/4280

## New Contributors

- @moredatarequired made their first contribution in https://github.com/wandb/wandb/pull/4508
- @soumik12345 made their first contribution in https://github.com/wandb/wandb/pull/4391
- @younik made their first contribution in https://github.com/wandb/wandb/pull/4571

**Full Changelog**: https://github.com/wandb/wandb/compare/v0.13.5...v0.13.6

## 0.13.5 (November 3, 2022)

### :magic_wand: Enhancements

- feat(artifacts): add an option to upload image references by @estellazx in https://github.com/wandb/wandb/pull/4303

### :hammer: Fixes

- fix(launch): generate more readable image names by @jamie-rasmussen in https://github.com/wandb/wandb/pull/4379
- fix(artifacts): use hash(`etag`+`url`) instead of just `etag`, as key, in artifacts cache by @speezepearson in https://github.com/wandb/wandb/pull/4371
- fix(artifacts): wait for artifact to commit before telling the user it's ready when using `wandb artifact put` by @speezepearson in https://github.com/wandb/wandb/pull/4381
- fix(sdk): prefix vendor watchdog library by @raubitsj in https://github.com/wandb/wandb/pull/4389
- fix(artifacts): fix `Circular reference detected` error, when updating metadata with numpy array longer than 32 elements by @estellazx in https://github.com/wandb/wandb/pull/4221
- fix(integrations): add a random string to run_id on SageMaker not to break DDP mode by @dmitryduev in https://github.com/wandb/wandb/pull/4276

### :gear: Dev

- ci(sdk): make sure we dont shutdown test cluster before grabbing results by @raubitsj in https://github.com/wandb/wandb/pull/4361
- test(artifacts): add standalone artifact test to nightly cpu suite by @raubitsj in https://github.com/wandb/wandb/pull/4360
- chore(sdk): rename default branch to `main` by @raubitsj in https://github.com/wandb/wandb/pull/4374
- build(sdk): update mypy extension for protobuf type checking by @dmitryduev in https://github.com/wandb/wandb/pull/4392
- chore(sdk): update codeql-analysis.yml branch name by @zythosec in https://github.com/wandb/wandb/pull/4393
- ci(sdk): move functional import tests to nightly and expand python version coverage by @dmitryduev in https://github.com/wandb/wandb/pull/4395
- ci(sdk): add Slack notification for failed nightly import tests by @dmitryduev in https://github.com/wandb/wandb/pull/4403
- test(cli): fix broken CLI tests that attempt uploading non-existent artifacts by @dmitryduev in https://github.com/wandb/wandb/pull/4426

### :nail_care: Cleanup

- fix(launch): job creation through use_artifact instead of log_artifact by @KyleGoyette in https://github.com/wandb/wandb/pull/4337
- ci(sdk): add a GH action to automate parts of the release process by @dmitryduev in https://github.com/wandb/wandb/pull/4355
- fix(media): 3D Point Clouds now viewable in UI in all situations by @ssisk in https://github.com/wandb/wandb/pull/4353
- fix(launch): Git URLs were failing if fsmonitor is enabled by @jamie-rasmussen in https://github.com/wandb/wandb/pull/4333
- style(sdk): ignore new proto generated file directories by @raubitsj in https://github.com/wandb/wandb/pull/4354
- chore(launch): fix a bug preventing Run Queue deletion in the SDK by @gtarpenning in https://github.com/wandb/wandb/pull/4321
- chore(launch): add support for `pushToRunQueueByName` mutation by @gtarpenning in https://github.com/wandb/wandb/pull/4292
- refactor(sdk): refactor system metrics monitoring and probing by @dmitryduev in https://github.com/wandb/wandb/pull/4213
- style(sdk): fix gitattribute for protobuf generated files by @raubitsj in https://github.com/wandb/wandb/pull/4400

## New Contributors

- @ssisk made their first contribution in https://github.com/wandb/wandb/pull/4353

**Full Changelog**: https://github.com/wandb/wandb/compare/v0.13.4...v0.13.5

## 0.13.4 (October 5, 2022)

### :magic_wand: Enhancements

- feat(launch): show entity and project in k8s job names by @KyleGoyette in https://github.com/wandb/wandb/pull/4216
- feat(sweeps): add environment variable sweep command macro by @hu-po in https://github.com/wandb/wandb/pull/4200
- feat(media): add `from_*` constructors and scene camera and bounding box confidence scores to `Object3D` data type by @dmitryduev in https://github.com/wandb/wandb/pull/4319
- feat(artifacts): add simple progress indicator for artifact downloads by @speezepearson in https://github.com/wandb/wandb/pull/4255
- feat(integrations): add `WandbMetricsLogger` callback - a `Keras` dedicated metrics logger callback by @ayulockin in https://github.com/wandb/wandb/pull/4244
- feat(integrations): add `WandbModelCheckpoint` callback - a `Keras` model checkpointing callback by @ayulockin in https://github.com/wandb/wandb/pull/4245
- feat(integrations): add `WandbEvalCallback` callback - a `Keras` callback for logging model predictions as W&B tables by @ayulockin in https://github.com/wandb/wandb/pull/4302

### :hammer: Fixes

- fix(launch): cast agent's config max_jobs attribute to integer by @KyleGoyette in https://github.com/wandb/wandb/pull/4262
- fix(cli): correct the displayed path to the `debug-cli.log` (debug log) by @jamie-rasmussen in https://github.com/wandb/wandb/pull/4271
- fix(artifacts): catch retry-able request timeout when uploading artifacts to AWS by @nickpenaranda in https://github.com/wandb/wandb/pull/4304
- fix(sdk): improve user feedback for long running calls: summary, finish by @raubitsj in https://github.com/wandb/wandb/pull/4169
- fix(integrations): fix RuntimeError when using `keras.WandbCallback` with `tf.MirroredStrategy` by @ayulockin in https://github.com/wandb/wandb/pull/4310

### :gear: Dev

- ci(sdk): add code analysis/scanning with `codeql` by @dmitryduev in https://github.com/wandb/wandb/pull/4250
- ci(sdk): validate PR titles to ensure compliance with Conventional Commits guidelines by @dmitryduev in https://github.com/wandb/wandb/pull/4268
- chore(launch): harden launch by pining the build versions of `kaniko` and `launch-agent-dev` by @KyleGoyette in https://github.com/wandb/wandb/pull/4194
- test(sdk): add telemetry for the `mmengine` package by @manangoel99 in https://github.com/wandb/wandb/pull/4273
- chore(sdk): add the `build` type to our conventional commits setup by @dmitryduev in https://github.com/wandb/wandb/pull/4282
- test(sdk): add `tensorflow_datasets` requirement to `imports12` shard by @dmitryduev in https://github.com/wandb/wandb/pull/4316
- test(integrations): fix sb3 test by pinning upstream requirement by @dmitryduev in https://github.com/wandb/wandb/pull/4346
- build(sdk): make the SDK compatible with protobuf v4 by @dmitryduev in https://github.com/wandb/wandb/pull/4279
- chore(sdk): fix flake8 output coloring by @dmitryduev in https://github.com/wandb/wandb/pull/4347
- test(artifacts): fix artifact reference test asset directory by @raubitsj in https://github.com/wandb/wandb/pull/4350

### :nail_care: Cleanup

- style(sdk): fix type hint for `filters` argument in `public_api.runs` by @epwalsh in https://github.com/wandb/wandb/pull/4256
- style(artifacts): improve type annotations around artifact-file-creation by @speezepearson in https://github.com/wandb/wandb/pull/4259
- style(sdk): improve type annotations and VSCode config for public API by @speezepearson in https://github.com/wandb/wandb/pull/4252
- style(sdk): make type annotations more easily navigable in VSCode by @speezepearson in https://github.com/wandb/wandb/pull/4005
- style(artifacts): introduce str NewTypes and use them for various Artifact fields by @speezepearson in https://github.com/wandb/wandb/pull/4326
- style(artifacts): add type annotations to get better IDE hints for boto3 usage by @speezepearson in https://github.com/wandb/wandb/pull/4338

## New Contributors

- @epwalsh made their first contribution in https://github.com/wandb/wandb/pull/4256
- @mjvanderboon made their first contribution in https://github.com/wandb/wandb/pull/4309
- @jamie-rasmussen made their first contribution in https://github.com/wandb/wandb/pull/4271
- @nickpenaranda made their first contribution in https://github.com/wandb/wandb/pull/4304

**Full Changelog**: https://github.com/wandb/wandb/compare/v0.13.3...v0.13.4

## 0.13.3 (September 8, 2022)

#### :nail_care: Enhancement

- Adds `raytune` examples / tests by @raubitsj in https://github.com/wandb/wandb/pull/4053
- Refactors `pytest` unit tests to run against real `wandb server` by @kptkin in https://github.com/wandb/wandb/pull/4066
- Adds Launch `kubernetes` support of taints and tolerations by @KyleGoyette in https://github.com/wandb/wandb/pull/4086
- Adds Sweeps on Launch on Kubernetes by @hu-po in https://github.com/wandb/wandb/pull/4035
- Adds parallelism to functional testing by @raubitsj in https://github.com/wandb/wandb/pull/4096
- Upgrades `mypy` to version `0.971` by @dmitryduev in https://github.com/wandb/wandb/pull/3952
- Adds Mailbox async internal process communication by @raubitsj in https://github.com/wandb/wandb/pull/3568
- Implements searching launch job in sweep config by @hu-po in https://github.com/wandb/wandb/pull/4120
- Improves performance when sending large messages by @raubitsj in https://github.com/wandb/wandb/pull/4119
- Vendors the latest `nvidia-ml-py-11.515.48` by @dmitryduev in https://github.com/wandb/wandb/pull/4109
- Improves performance by increase recv size on service socket by @raubitsj in https://github.com/wandb/wandb/pull/4122
- Adds isort support with black profile by @kptkin in https://github.com/wandb/wandb/pull/4136
- Implements pushing test-results to CircleCI for nightly tests by @raubitsj in https://github.com/wandb/wandb/pull/4153
- Adds debug mode for `pytest` unit tests by @dmitryduev in https://github.com/wandb/wandb/pull/4145
- Adds support for arguments in Launch Jobs by @KyleGoyette in https://github.com/wandb/wandb/pull/4129
- Adds FetchRunQueueItemById query by @gtarpenning in https://github.com/wandb/wandb/pull/4106
- Adds telemetry for keras-cv by @manangoel99 in https://github.com/wandb/wandb/pull/4196
- Adds sentry session tracking by @raubitsj in https://github.com/wandb/wandb/pull/4157
- Adds the ability to log artifact while linking to registered model by @ibindlish in https://github.com/wandb/wandb/pull/4233

#### :broom: Cleanup

- Breaks gradient and parameters hooks by @kptkin in https://github.com/wandb/wandb/pull/3509
- Adds explicit error message for double uri/docker-image by @gtarpenning in https://github.com/wandb/wandb/pull/4069
- Tests that the wandb_init fixture args are in sync with wandb.init() by @dmitryduev in https://github.com/wandb/wandb/pull/4079
- Upgrades the GKE cluster used for nightly tests to `n1-standard-8` by @dmitryduev in https://github.com/wandb/wandb/pull/4065
- Moves service teardown to the end of tests by @kptkin in https://github.com/wandb/wandb/pull/4083
- Reduce the `pytest` job parallelism from 10 to 6 by @kptkin in https://github.com/wandb/wandb/pull/4085
- Removes service user doc by @kptkin in https://github.com/wandb/wandb/pull/4088
- Move `_timestamp` logic to the internal process by @kptkin in https://github.com/wandb/wandb/pull/4087
- Adds Launch `gitversion` error message by @gtarpenning in https://github.com/wandb/wandb/pull/4028
- Updates KFP machine VM image in CircleCI by @dmitryduev in https://github.com/wandb/wandb/pull/4094
- Upgrades sweeps to latest version by @hu-po in https://github.com/wandb/wandb/pull/4104
- Implements Sweep scheduler cleanup and better tests by @hu-po in https://github.com/wandb/wandb/pull/4100
- Adds a requirement for the sdk-team to approve API changes by @raubitsj in https://github.com/wandb/wandb/pull/4128
- Adds additional time for artifact commit by @raubitsj in https://github.com/wandb/wandb/pull/4133
- Implements tox configuration with dynamic resolution by @kptkin in https://github.com/wandb/wandb/pull/4138
- Removes `buildx` version pin for nightly builds by @dmitryduev in https://github.com/wandb/wandb/pull/4144
- Moves Launch run configs from entrypoint into params by @hu-po in https://github.com/wandb/wandb/pull/4164
- Removes Slack orb usage from Win job on CircleCI by @dmitryduev in https://github.com/wandb/wandb/pull/4171
- Adds heartbeat parsing for Launch run args using legacy agent by @hu-po in https://github.com/wandb/wandb/pull/4180
- Add better error handling when tearing down service by @kptkin in https://github.com/wandb/wandb/pull/4161
- Cleans up Launch job creation pipeline by @KyleGoyette in https://github.com/wandb/wandb/pull/4183
- Adds detail to error message when uploading an artifact with the wrong type by @speezepearson in https://github.com/wandb/wandb/pull/4184
- Adds optional timeout parameter to artifacts wait() by @estellazx in https://github.com/wandb/wandb/pull/4181
- Sanitizes numpy generics in keys by @raubitsj in https://github.com/wandb/wandb/pull/4146
- Removes reassignment of run function in public api by @martinabeleda in https://github.com/wandb/wandb/pull/4115
- Makes pulling sweeps optional when using public api to query for runs by @kptkin in https://github.com/wandb/wandb/pull/4186
- Updates ref docs for `wandb.init` to give more info on special characters by @scottire in https://github.com/wandb/wandb/pull/4191

#### :bug: Bug Fix

- Fixes Sweeps on Launch Jobs requirement by @hu-po in https://github.com/wandb/wandb/pull/3947
- Fixes Artifact metadata JSON-encoding to accept more types by @speezepearson in https://github.com/wandb/wandb/pull/4038
- Adjusts `root_dir` setting processing logic by @dmitryduev in https://github.com/wandb/wandb/pull/4049
- Prevents run.log() from mutating passed in arguments by @kptkin in https://github.com/wandb/wandb/pull/4058
- Fixes `05-batch5.py` test by @dmitryduev in https://github.com/wandb/wandb/pull/4074
- Allows users to control the `run_id` through the launch spec by @gtarpenning in https://github.com/wandb/wandb/pull/4070
- Fixes accidental overwrite in `config.yml` by @dmitryduev in https://github.com/wandb/wandb/pull/4081
- Ensures propagating overridden `base_url` when initializing public API by @dmitryduev in https://github.com/wandb/wandb/pull/4026
- Fixes Sweeps on Launch CLI launch config, relpath by @hu-po in https://github.com/wandb/wandb/pull/4073
- Fixes broken Launch apikey error message by @gtarpenning in https://github.com/wandb/wandb/pull/4071
- Marks flakey sweeps test xfail by @hu-po in https://github.com/wandb/wandb/pull/4095
- Fixes Launch `gitversion` error message by @gtarpenning in https://github.com/wandb/wandb/pull/4103
- Fixes `yea-wandb` dev release -> release by @raubitsj in https://github.com/wandb/wandb/pull/4098
- Cleans up outstanding issues after the client->wandb rename by @kptkin in https://github.com/wandb/wandb/pull/4105
- Fixes test precision recall by @kptkin in https://github.com/wandb/wandb/pull/4108
- Fixes functional sklearn test by @raubitsj in https://github.com/wandb/wandb/pull/4107
- Fixes hang caused by keyboard interrupt on windows by @kptkin in https://github.com/wandb/wandb/pull/4116
- Fixes default test container tag by @kptkin in https://github.com/wandb/wandb/pull/4137
- Fixes summary handling in conftest.py by @dmitryduev in https://github.com/wandb/wandb/pull/4140
- Fixes some small typos in cli output by @lukas in https://github.com/wandb/wandb/pull/4126
- Fixes issue triggered by colab update by using default file and catching exceptions by @raubitsj in https://github.com/wandb/wandb/pull/4156
- Fixes mailbox locking issue by @raubitsj in https://github.com/wandb/wandb/pull/4214
- Fixes variable inclusion in log string by @klieret in https://github.com/wandb/wandb/pull/4219
- Corrects `wandb.Artifacts.artifact.version` attribute by @ngrayluna in https://github.com/wandb/wandb/pull/4199
- Fixes piping of docker args by Launch Agent by @KyleGoyette in https://github.com/wandb/wandb/pull/4215
- Fixes RecursionError when printing public API User object without email fetched by @speezepearson in https://github.com/wandb/wandb/pull/4193
- Fixes deserialization of numeric column names by @tssweeney in https://github.com/wandb/wandb/pull/4241

## New Contributors

- @gtarpenning made their first contribution in https://github.com/wandb/wandb/pull/4069
- @estellazx made their first contribution in https://github.com/wandb/wandb/pull/4181
- @klieret made their first contribution in https://github.com/wandb/wandb/pull/4219
- @ngrayluna made their first contribution in https://github.com/wandb/wandb/pull/4199
- @martinabeleda made their first contribution in https://github.com/wandb/wandb/pull/4115
- @ibindlish made their first contribution in https://github.com/wandb/wandb/pull/4233
- @scottire made their first contribution in https://github.com/wandb/wandb/pull/4191

**Full Changelog**: https://github.com/wandb/wandb/compare/v0.13.2...v0.13.3

## 0.13.2 (August 22, 2022)

#### :bug: Bug Fix

- Fix issue triggered by colab update by using default file and catching exceptions by @raubitsj in https://github.com/wandb/wandb/pull/4156

**Full Changelog**: https://github.com/wandb/wandb/compare/v0.13.1...v0.13.2

## 0.13.1 (August 5, 2022)

#### :bug: Bug Fix

- Prevents run.log() from mutating passed in arguments by @kptkin in https://github.com/wandb/wandb/pull/4058

**Full Changelog**: https://github.com/wandb/wandb/compare/v0.13.0...v0.13.1

## 0.13.0 (August 4, 2022)

#### :nail_care: Enhancement

- Turns service on by default by @kptkin in https://github.com/wandb/wandb/pull/3895
- Adds support logic for handling server provided messages by @kptkin in https://github.com/wandb/wandb/pull/3706
- Allows runs to produce jobs on finish by @KyleGoyette in https://github.com/wandb/wandb/pull/3810
- Adds Job, QueuedRun and job handling in launch by @KyleGoyette in https://github.com/wandb/wandb/pull/3809
- Supports in launch agent of instance roles in ec2 and eks by @KyleGoyette in https://github.com/wandb/wandb/pull/3596
- Adds default behavior to the Keras Callback: always save model checkpoints as artifacts by @vwrj in https://github.com/wandb/wandb/pull/3909
- Sanitizes the artifact name in the KerasCallback for model artifact saving by @vwrj in https://github.com/wandb/wandb/pull/3927
- Improves console logging by moving emulator to the service process by @raubitsj in https://github.com/wandb/wandb/pull/3828
- Fixes data corruption issue when logging large sizes of data by @kptkin in https://github.com/wandb/wandb/pull/3920
- Adds the state to the Sweep repr in the Public API by @hu-po in https://github.com/wandb/wandb/pull/3948
- Adds an option to specify different root dir for git using settings or environment variables by @bcsherma in https://github.com/wandb/wandb/pull/3250
- Adds an option to pass `remote url` and `commit hash` as arguments to settings or as environment variables by @kptkin in https://github.com/wandb/wandb/pull/3934
- Improves time resolution for tracked metrics and for system metrics by @raubitsj in https://github.com/wandb/wandb/pull/3918
- Defaults to project name from the sweep config when project is not specified in the `wandb.sweep()` call by @hu-po in https://github.com/wandb/wandb/pull/3919
- Adds support to use namespace set user by the the launch agent by @KyleGoyette in https://github.com/wandb/wandb/pull/3950
- Adds telemetry to track when a run might be overwritten by @raubitsj in https://github.com/wandb/wandb/pull/3998
- Adds a tool to export `wandb`'s history into `sqlite` by @raubitsj in https://github.com/wandb/wandb/pull/3999
- Replaces some `Mapping[str, ...]` types with `NamedTuples` by @speezepearson in https://github.com/wandb/wandb/pull/3996
- Adds import hook for run telemetry by @kptkin in https://github.com/wandb/wandb/pull/3988
- Implements profiling support for IPUs by @cameron-martin in https://github.com/wandb/wandb/pull/3897

#### :bug: Bug Fix

- Fixes sweep agent with service by @raubitsj in https://github.com/wandb/wandb/pull/3899
- Fixes an empty type equals invalid type and how artifact dictionaries are handled by @KyleGoyette in https://github.com/wandb/wandb/pull/3904
- Fixes `wandb.Config` object to support default values when getting an attribute by @farizrahman4u in https://github.com/wandb/wandb/pull/3820
- Removes default config from jobs by @KyleGoyette in https://github.com/wandb/wandb/pull/3973
- Fixes an issue where patch is `None` by @KyleGoyette in https://github.com/wandb/wandb/pull/4003
- Fixes requirements.txt parsing in nightly SDK installation checks by @dmitryduev in https://github.com/wandb/wandb/pull/4012
- Fixes 409 Conflict handling when GraphQL requests timeout by @raubitsj in https://github.com/wandb/wandb/pull/4000
- Fixes service teardown handling if user process has been terminated by @raubitsj in https://github.com/wandb/wandb/pull/4024
- Adds `storage_path` and fixed `artifact.files` by @vanpelt in https://github.com/wandb/wandb/pull/3969
- Fixes performance issue syncing runs with a large number of media files by @vanpelt in https://github.com/wandb/wandb/pull/3941

#### :broom: Cleanup

- Adds an escape hatch logic to disable service by @kptkin in https://github.com/wandb/wandb/pull/3829
- Annotates `wandb/docker` and reverts change in the docker fixture by @dmitryduev in https://github.com/wandb/wandb/pull/3871
- Fixes GFLOPS to GFLOPs in the Keras `WandbCallback` by @ayulockin in https://github.com/wandb/wandb/pull/3913
- Adds type-annotate for `file_stream.py` by @dmitryduev in https://github.com/wandb/wandb/pull/3907
- Renames repository from `client` to `wandb` by @dmitryduev in https://github.com/wandb/wandb/pull/3977
- Updates documentation: adding `--report_to wandb` for HuggingFace Trainer by @ayulockin in https://github.com/wandb/wandb/pull/3959
- Makes aliases optional in link_artifact by @vwrj in https://github.com/wandb/wandb/pull/3986
- Renames `wandb local` to `wandb server` by @jsbroks in https://github.com/wandb/wandb/pull/3793
- Updates README badges by @raubitsj in https://github.com/wandb/wandb/pull/4023

## New Contributors

- @bcsherma made their first contribution in https://github.com/wandb/wandb/pull/3250
- @cameron-martin made their first contribution in https://github.com/wandb/wandb/pull/3897

**Full Changelog**: https://github.com/wandb/wandb/compare/v0.12.21...v0.13.0

## 0.12.21 (July 5, 2022)

#### :nail_care: Enhancement

- Fixes config not showing up until the run finish by @KyleGoyette in https://github.com/wandb/wandb/pull/3734
- Adds new types to the TypeRegistry to handling artifact objects in jobs and run configs by @KyleGoyette in https://github.com/wandb/wandb/pull/3806
- Adds new query to the the internal api getting the state of the run by @hu-po in https://github.com/wandb/wandb/pull/3799
- Replaces unsafe yaml loaders with yaml.safe_load by @zythosec in https://github.com/wandb/wandb/pull/3753
- Improves testing tooling by allowing to specify shards in manual testing by @dmitryduev in https://github.com/wandb/wandb/pull/3826
- Fixes ROC and PR curves in the sklearn integration by stratifying sampling by @tylerganter in https://github.com/wandb/wandb/pull/3757
- Fixes input box in notebooks exceeding cell space by @dmitryduev in https://github.com/wandb/wandb/pull/3849
- Allows string to be passed as alias to link_model by @tssweeney in https://github.com/wandb/wandb/pull/3834
- Adds Support for FLOPS Calculation in `keras`'s `WandbCallback` by @dmitryduev in https://github.com/wandb/wandb/pull/3869
- Extends python report editing by @andrewtruong in https://github.com/wandb/wandb/pull/3732

#### :bug: Bug Fix

- Fixes stats logger so it can find all the correct GPUs in child processes by @raubitsj in https://github.com/wandb/wandb/pull/3727
- Fixes regression in s3 reference upload for folders by @jlzhao27 in https://github.com/wandb/wandb/pull/3825
- Fixes artifact commit logic to handle collision in the backend by @speezepearson in https://github.com/wandb/wandb/pull/3843
- Checks for `None` response in the retry logic (safety check) by @raubitsj in https://github.com/wandb/wandb/pull/3863
- Adds sweeps on top of launch (currently in MVP) by @hu-po in https://github.com/wandb/wandb/pull/3669
- Renames functional tests dir and files by @raubitsj in https://github.com/wandb/wandb/pull/3879

#### :broom: Cleanup

- Fixes conditions order of `_to_dict` helper by @dmitryduev in https://github.com/wandb/wandb/pull/3772
- Fixes changelog broken link to PR 3709 by @janosh in https://github.com/wandb/wandb/pull/3786
- Fixes public api query (QueuedJob Api ) by @KyleGoyette in https://github.com/wandb/wandb/pull/3798
- Renames local runners to local-container and local-process by @hu-po in https://github.com/wandb/wandb/pull/3800
- Adds type annotations to files in the wandb/filesync directory by @speezepearson in https://github.com/wandb/wandb/pull/3774
- Re-organizes all the testing directories to have common root dir by @dmitryduev in https://github.com/wandb/wandb/pull/3740
- Fixes testing configuration and add bigger machine on `CircleCi` by @dmitryduev in https://github.com/wandb/wandb/pull/3836
- Fixes typo in the `wandb-service-user` readme file by @Co1lin in https://github.com/wandb/wandb/pull/3847
- Fixes broken artifact test for regression by @dmitryduev in https://github.com/wandb/wandb/pull/3857
- Removes unused files (relating to `py27`) and empty `submodules` declaration by @dmitryduev in https://github.com/wandb/wandb/pull/3850
- Adds extra for model reg dependency on cloudpickle by @tssweeney in https://github.com/wandb/wandb/pull/3866
- Replaces deprecated threading aliases by @hugovk in https://github.com/wandb/wandb/pull/3794
- Updates the `sdk` readme to the renamed (local -> server) commands by @sephmard in https://github.com/wandb/wandb/pull/3771

## New Contributors

- @janosh made their first contribution in https://github.com/wandb/wandb/pull/3786
- @Co1lin made their first contribution in https://github.com/wandb/wandb/pull/3847
- @tylerganter made their first contribution in https://github.com/wandb/wandb/pull/3757

**Full Changelog**: https://github.com/wandb/wandb/compare/v0.12.20...v0.12.21

## 0.12.20 (June 29, 2022)

#### :bug: Bug Fix

- Retry `commit_artifact` on conflict-error by @speezepearson in https://github.com/wandb/wandb/pull/3843

**Full Changelog**: https://github.com/wandb/wandb/compare/v0.12.19...v0.12.20

## 0.12.19 (June 22, 2022)

#### :bug: Bug Fix

- Fix regression in s3 reference upload for folders by @jlzhao27 in https://github.com/wandb/wandb/pull/3825

**Full Changelog**: https://github.com/wandb/wandb/compare/v0.12.18...v0.12.19

## 0.12.18 (June 9, 2022)

#### :nail_care: Enhancement

- Launch: BareRunner based on LocalRunner by @hu-po in https://github.com/wandb/wandb/pull/3577
- Add ability to specify api key to public api by @dannygoldstein in https://github.com/wandb/wandb/pull/3657
- Add support in artifacts for files with unicode on windows by @kptkin in https://github.com/wandb/wandb/pull/3650
- Added telemetry for new packages by @manangoel99 in https://github.com/wandb/wandb/pull/3713
- Improve API key management by @vanpelt in https://github.com/wandb/wandb/pull/3718
- Add information about `wandb server` during login by @raubitsj in https://github.com/wandb/wandb/pull/3754

#### :bug: Bug Fix

- fix(weave): Natively support timestamps in Python Table Types by @dannygoldstein in https://github.com/wandb/wandb/pull/3606
- Add support for magic with service by @kptkin in https://github.com/wandb/wandb/pull/3623
- Add unit tests for DirWatcher and supporting classes by @speezepearson in https://github.com/wandb/wandb/pull/3589
- Improve `DirWatcher.update_policy` O(1) instead of O(num files uploaded) by @speezepearson in https://github.com/wandb/wandb/pull/3613
- Add argument to control what to log in SB3 callback by @astariul in https://github.com/wandb/wandb/pull/3643
- Improve parameter naming in sb3 integration by @dmitryduev in https://github.com/wandb/wandb/pull/3647
- Adjust the requirements for the dev environment setup on an M1 Mac by @dmitryduev in https://github.com/wandb/wandb/pull/3627
- Launch: Fix NVIDIA base image Linux keys by @KyleGoyette in https://github.com/wandb/wandb/pull/3637
- Fix launch run queue handling from config file by @KyleGoyette in https://github.com/wandb/wandb/pull/3636
- Fix issue where tfevents were not always consumed by @minyoung in https://github.com/wandb/wandb/pull/3673
- [Snyk] Fix for 8 vulnerabilities by @snyk-bot in https://github.com/wandb/wandb/pull/3695
- Fix s3 storage handler to upload folders when key names collide by @jlzhao27 in https://github.com/wandb/wandb/pull/3699
- Correctly load timestamps from tables in artifacts by @dannygoldstein in https://github.com/wandb/wandb/pull/3691
- Require `protobuf<4` by @dmitryduev in https://github.com/wandb/wandb/pull/3709
- Make Containers created through launch re-runnable as container jobs by @KyleGoyette in https://github.com/wandb/wandb/pull/3642
- Fix tensorboard integration skipping steps at finish() by @KyleGoyette in https://github.com/wandb/wandb/pull/3626
- Rename `wandb local` to `wandb server` by @jsbroks in https://github.com/wandb/wandb/pull/3716
- Fix busted docker inspect command by @vanpelt in https://github.com/wandb/wandb/pull/3742
- Add dedicated sentry wandb by @dmitryduev in https://github.com/wandb/wandb/pull/3724
- Image Type should gracefully handle older type params by @tssweeney in https://github.com/wandb/wandb/pull/3731

#### :broom: Cleanup

- Inline FileEventHandler.synced into the only method where it's used by @speezepearson in https://github.com/wandb/wandb/pull/3594
- Use passed size argument to make `PolicyLive.min_wait_for_size` a classmethod by @speezepearson in https://github.com/wandb/wandb/pull/3593
- Make FileEventHandler an ABC, remove some "default" method impls which were only used once by @speezepearson in https://github.com/wandb/wandb/pull/3595
- Remove unused field from DirWatcher by @speezepearson in https://github.com/wandb/wandb/pull/3592
- Make sweeps an extra instead of vendoring by @dmitryduev in https://github.com/wandb/wandb/pull/3628
- Add nightly CI testing by @dmitryduev in https://github.com/wandb/wandb/pull/3580
- Improve keras and data type Reference Docs by @ramit-wandb in https://github.com/wandb/wandb/pull/3676
- Update `pytorch` version requirements in dev environments by @dmitryduev in https://github.com/wandb/wandb/pull/3683
- Clean up CircleCI config by @dmitryduev in https://github.com/wandb/wandb/pull/3722
- Add `py310` testing in CI by @dmitryduev in https://github.com/wandb/wandb/pull/3730
- Ditch `dateutil` from the requirements by @dmitryduev in https://github.com/wandb/wandb/pull/3738
- Add deprecated string to `Table.add_row` by @nate-wandb in https://github.com/wandb/wandb/pull/3739

## New Contributors

- @sephmard made their first contribution in https://github.com/wandb/wandb/pull/3610
- @astariul made their first contribution in https://github.com/wandb/wandb/pull/3643
- @manangoel99 made their first contribution in https://github.com/wandb/wandb/pull/3713
- @nate-wandb made their first contribution in https://github.com/wandb/wandb/pull/3739

**Full Changelog**: https://github.com/wandb/wandb/compare/v0.12.17...v0.12.18

## 0.12.17 (May 26, 2022)

#### :bug: Bug Fix

- Update requirements to fix incompatibility with protobuf >= 4 by @dmitryduev in https://github.com/wandb/wandb/pull/3709

**Full Changelog**: https://github.com/wandb/wandb/compare/v0.12.16...v0.12.17

## 0.12.16 (May 3, 2022)

#### :nail_care: Enhancement

- Improve W&B footer by aligning summary/history in notebook env by @kptkin in https://github.com/wandb/wandb/pull/3479
- Enable experimental history step logging in artifacts by @raubitsj in https://github.com/wandb/wandb/pull/3502
- Add `args_no_boolean_flags` macro to sweep configuration by @hu-po in https://github.com/wandb/wandb/pull/3489
- Add logging support for `jax.bfloat.bfloat16` by @dmitryduev in https://github.com/wandb/wandb/pull/3528
- Raise exception when Table size exceeds limit by @dannygoldstein in https://github.com/wandb/wandb/pull/3511
- Add kaniko k8s builder for wandb launch by @KyleGoyette in https://github.com/wandb/wandb/pull/3492
- Add wandb.init() timeout setting by @kptkin in https://github.com/wandb/wandb/pull/3579
- Do not assume executable for given entrypoints with wandb launch by @KyleGoyette in https://github.com/wandb/wandb/pull/3461
- Jupyter environments no longer collect command arguments by @KyleGoyette in https://github.com/wandb/wandb/pull/3456
- Add support for TensorFlow/Keras SavedModel format by @ayulockin in https://github.com/wandb/wandb/pull/3276

#### :bug: Bug Fix

- Support version IDs in artifact refs, fix s3/gcs references in Windows by @annirudh in https://github.com/wandb/wandb/pull/3529
- Fix support for multiple finish for single run using wandb-service by @kptkin in https://github.com/wandb/wandb/pull/3560
- Fix duplicate backtrace when using wandb-service by @kptkin in https://github.com/wandb/wandb/pull/3575
- Fix wrong entity displayed in login message by @kptkin in https://github.com/wandb/wandb/pull/3490
- Fix hang when `wandb.init` is interrupted mid setup using wandb-service by @kptkin in https://github.com/wandb/wandb/pull/3569
- Fix handling keyboard interrupt to avoid hangs with wandb-service enabled by @kptkin in https://github.com/wandb/wandb/pull/3566
- Fix console logging with very long print out when using wandb-service by @kptkin in https://github.com/wandb/wandb/pull/3574
- Fix broken artifact string in launch init config by @KyleGoyette in https://github.com/wandb/wandb/pull/3582

#### :broom: Cleanup

- Fix typo in wandb.log() docstring by @RobRomijnders in https://github.com/wandb/wandb/pull/3520
- Cleanup custom chart code and add type annotations to plot functions by @kptkin in https://github.com/wandb/wandb/pull/3407
- Improve `wandb.init(settings=)` to handle `Settings` object similarly to `dict` parameter by @dmitryduev in https://github.com/wandb/wandb/pull/3510
- Add documentation note about api.viewer in api.user() and api.users() by @ramit-wandb in https://github.com/wandb/wandb/pull/3552
- Be explicit about us being py3+ only in setup.py by @dmitryduev in https://github.com/wandb/wandb/pull/3549
- Add type annotations to DirWatcher by @speezepearson in https://github.com/wandb/wandb/pull/3557
- Improve wandb.log() docstring to use the correct argument name by @idaho777 in https://github.com/wandb/wandb/pull/3585

## New Contributors

- @RobRomijnders made their first contribution in https://github.com/wandb/wandb/pull/3520
- @ramit-wandb made their first contribution in https://github.com/wandb/wandb/pull/3552
- @idaho777 made their first contribution in https://github.com/wandb/wandb/pull/3585

**Full Changelog**: https://github.com/wandb/wandb/compare/v0.12.15...v0.12.16

## 0.12.15 (April 21, 2022)

#### :nail_care: Enhancement

- Optimize wandb.Image logging when linked to an artifact by @tssweeney in https://github.com/wandb/wandb/pull/3418

**Full Changelog**: https://github.com/wandb/wandb/compare/v0.12.14...v0.12.15

## 0.12.14 (April 8, 2022)

#### :bug: Bug Fix

- Fix regression: disable saving history step in artifacts by @vwrj in https://github.com/wandb/wandb/pull/3495

**Full Changelog**: https://github.com/wandb/wandb/compare/v0.12.13...v0.12.14

## 0.12.13 (April 7, 2022)

#### :bug: Bug Fix

- Revert strictened api_key validation by @dmitryduev in https://github.com/wandb/wandb/pull/3485

**Full Changelog**: https://github.com/wandb/wandb/compare/v0.12.12...v0.12.13

## 0.12.12 (April 5, 2022)

#### :nail_care: Enhancement

- Allow run objects to be passed to other processes when using wandb-service by @kptkin in https://github.com/wandb/wandb/pull/3308
- Add create user to public api by @vanpelt in https://github.com/wandb/wandb/pull/3438
- Support logging from multiple processes with wandb-service by @kptkin in https://github.com/wandb/wandb/pull/3285
- Add gpus flag for local launch runner with cuda by @KyleGoyette in https://github.com/wandb/wandb/pull/3417
- Improve Launch deployable agent by @KyleGoyette in https://github.com/wandb/wandb/pull/3388
- Add Launch kubernetes integration by @KyleGoyette in https://github.com/wandb/wandb/pull/3393
- KFP: Add wandb visualization helper by @andrewtruong in https://github.com/wandb/wandb/pull/3439
- KFP: Link back to Kubeflow UI by @andrewtruong in https://github.com/wandb/wandb/pull/3427
- Add boolean flag arg macro by @hugo.ponte in https://github.com/wandb/wandb/pull/3489

#### :bug: Bug Fix

- Improve host / WANDB_BASE_URL validation by @dmitryduev in https://github.com/wandb/wandb/pull/3314
- Fix/insecure tempfile by @dmitryduev in https://github.com/wandb/wandb/pull/3360
- Fix excess warning span if requested WANDB_DIR/root_dir is not writable by @dmitryduev in https://github.com/wandb/wandb/pull/3304
- Fix line_series to plot array of strings by @kptkin in https://github.com/wandb/wandb/pull/3385
- Properly handle command line args with service by @kptkin in https://github.com/wandb/wandb/pull/3371
- Improve api_key validation by @dmitryduev in https://github.com/wandb/wandb/pull/3384
- Fix multiple performance issues caused by not using defaultdict by @dmitryduev in https://github.com/wandb/wandb/pull/3406
- Enable inf max jobs on launch agent by @stephchen in https://github.com/wandb/wandb/pull/3412
- fix colab command to work with launch by @stephchen in https://github.com/wandb/wandb/pull/3422
- fix typo in Config docstring by @hu-po in https://github.com/wandb/wandb/pull/3416
- Make code saving not a policy, keep previous custom logic by @dmitryduev in https://github.com/wandb/wandb/pull/3395
- Fix logging sequence images with service by @kptkin in https://github.com/wandb/wandb/pull/3339
- Add username to debug-cli log file to prevent conflicts of multiple users by @zythosec in https://github.com/wandb/wandb/pull/3301
- Fix python sweep agent for users of wandb service / pytorch-lightning by @raubitsj in https://github.com/wandb/wandb/pull/3465
- Remove unnecessary launch reqs checks by @KyleGoyette in https://github.com/wandb/wandb/pull/3457
- Workaround for MoviePy's Unclosed Writer by @tssweeney in https://github.com/wandb/wandb/pull/3471
- Improve handling of Run objects when service is not enabled by @kptkin in https://github.com/wandb/wandb/pull/3362

## New Contributors

- @hu-po made their first contribution in https://github.com/wandb/wandb/pull/3416
- @zythosec made their first contribution in https://github.com/wandb/wandb/pull/3301

**Full Changelog**: https://github.com/wandb/wandb/compare/v0.12.11...v0.12.12

## 0.12.11 (March 1, 2022)

#### :nail_care: Enhancement

- Add captions to Molecules by @dmitryduev in https://github.com/wandb/wandb/pull/3173
- Add CatBoost Integration by @ayulockin in https://github.com/wandb/wandb/pull/2975
- Launch: AWS Sagemaker integration by @KyleGoyette in https://github.com/wandb/wandb/pull/3007
- Launch: Remove repo2docker and add gpu support by @stephchen in https://github.com/wandb/wandb/pull/3161
- Adds Timestamp inference from Python for Weave by @tssweeney in https://github.com/wandb/wandb/pull/3212
- Launch GCP vertex integration by @stephchen in https://github.com/wandb/wandb/pull/3040
- Use Artifacts when put into run config. Accept a string to represent an artifact in the run config by @KyleGoyette in https://github.com/wandb/wandb/pull/3203
- Improve xgboost `wandb_callback` (#2929) by @ayulockin in https://github.com/wandb/wandb/pull/3025
- Add initial kubeflow pipeline support by @andrewtruong in https://github.com/wandb/wandb/pull/3206

#### :bug: Bug Fix

- Fix logging of images with special characters in the key by @speezepearson in https://github.com/wandb/wandb/pull/3187
- Fix azure blob upload retry logic by @vanpelt in https://github.com/wandb/wandb/pull/3218
- Fix program field for scripts run as a python module by @dmitryduev in https://github.com/wandb/wandb/pull/3228
- Fix issue where `sync_tensorboard` could die on large histograms by @KyleGoyette in https://github.com/wandb/wandb/pull/3019
- Fix wandb service performance issue during run shutdown by @raubitsj in https://github.com/wandb/wandb/pull/3262
- Fix vendoring of gql and graphql by @raubitsj in https://github.com/wandb/wandb/pull/3266
- Flush log data without finish with service by @kptkin in https://github.com/wandb/wandb/pull/3137
- Fix wandb service hang when the service crashes by @raubitsj in https://github.com/wandb/wandb/pull/3280
- Fix issue logging images with "/" on Windows by @KyleGoyette in https://github.com/wandb/wandb/pull/3146
- Add image filenames to images/separated media by @KyleGoyette in https://github.com/wandb/wandb/pull/3041
- Add setproctitle to requirements.txt by @raubitsj in https://github.com/wandb/wandb/pull/3289
- Fix issue where sagemaker run ids break run queues by @KyleGoyette in https://github.com/wandb/wandb/pull/3290
- Fix encoding exception when using %%capture magic by @raubitsj in https://github.com/wandb/wandb/pull/3310

## New Contributors

- @speezepearson made their first contribution in https://github.com/wandb/wandb/pull/3188

**Full Changelog**: https://github.com/wandb/wandb/compare/v0.12.10...v0.12.11

## 0.12.10 (February 1, 2022)

#### :nail_care: Enhancement

- Improve validation when creating Tables with invalid columns from dataframes by @tssweeney in https://github.com/wandb/wandb/pull/3113
- Enable digest deduplication for `use_artifact()` calls by @annirudh in https://github.com/wandb/wandb/pull/3109
- Initial prototype of azure blob upload support by @vanpelt in https://github.com/wandb/wandb/pull/3089

#### :bug: Bug Fix

- Fix wandb launch using python dev versions by @stephchen in https://github.com/wandb/wandb/pull/3036
- Fix loading table saved with mixed types by @vwrj in https://github.com/wandb/wandb/pull/3120
- Fix ResourceWarning when calling wandb.log by @vwrj in https://github.com/wandb/wandb/pull/3130
- Fix missing cursor in ProjectArtifactCollections by @KyleGoyette in https://github.com/wandb/wandb/pull/3108
- Fix windows table logging classes issue by @vwrj in https://github.com/wandb/wandb/pull/3145
- Gracefully handle string labels in wandb.sklearn.plot.classifier.calibration_curve by @acrellin in https://github.com/wandb/wandb/pull/3159
- Do not display login warning when calling wandb.sweep() by @acrellin in https://github.com/wandb/wandb/pull/3162

#### :broom: Cleanup

- Drop python2 backport deps (enum34, subprocess32, configparser) by @jbylund in https://github.com/wandb/wandb/pull/3004
- Settings refactor by @dmitryduev in https://github.com/wandb/wandb/pull/3083

## New Contributors

- @jbylund made their first contribution in https://github.com/wandb/wandb/pull/3004
- @acrellin made their first contribution in https://github.com/wandb/wandb/pull/3159

**Full Changelog**: https://github.com/wandb/wandb/compare/v0.12.9...v0.12.10

## 0.12.9 (December 16, 2021)

#### :bug: Bug Fix

- Fix regression in `upload_file()` exception handler by @raubitsj in https://github.com/wandb/wandb/pull/3059

**Full Changelog**: https://github.com/wandb/wandb/compare/v0.12.8...v0.12.9

## 0.12.8 (December 16, 2021)

#### :nail_care: Enhancement

- Update contributing guide and dev env setup tool by @dmitryduev in https://github.com/wandb/wandb/pull/2968
- Improve `wandb_callback` for LightGBM (#2945) by @ayulockin in https://github.com/wandb/wandb/pull/3024

#### :bug: Bug Fix

- Reduce GPU memory usage when generating histogram of model weights by @TOsborn in https://github.com/wandb/wandb/pull/2927
- Support mixed classes in bounding box and image mask annotation layers by @tssweeney in https://github.com/wandb/wandb/pull/2914
- Add max-jobs and launch async args by @stephchen in https://github.com/wandb/wandb/pull/2925
- Support lists of Summary objects encoded as strings to wandb.tensorboard.log by @dmitryduev in https://github.com/wandb/wandb/pull/2934
- Fix handling of 0 dim np arrays by @rpitonak in https://github.com/wandb/wandb/pull/2954
- Fix handling of empty default config file by @vwrj in https://github.com/wandb/wandb/pull/2957
- Add service backend using sockets (support fork) by @raubitsj in https://github.com/wandb/wandb/pull/2892
- Send git port along with url when sending git repo by @KyleGoyette in https://github.com/wandb/wandb/pull/2959
- Add support raw ip addresses for launch by @KyleGoyette in https://github.com/wandb/wandb/pull/2950
- Tables no longer serialize and hide 1d NDArrays by @tssweeney in https://github.com/wandb/wandb/pull/2976
- Fix artifact file uploads to S3 stores by @annirudh in https://github.com/wandb/wandb/pull/2999
- Send uploaded file list on file stream heartbeats by @annirudh in https://github.com/wandb/wandb/pull/2978
- Add support for keras experimental layers by @KyleGoyette in https://github.com/wandb/wandb/pull/2776
- Fix `from wandb import magic` to not require tensorflow by @raubitsj in https://github.com/wandb/wandb/pull/3021
- Fix launch permission error by @KyleGoyette in https://github.com/wandb/wandb/pull/3038

**Full Changelog**: https://github.com/wandb/wandb/compare/v0.12.7...v0.12.8

## 0.12.7 (November 18, 2021)

#### :bug: Bug Fix

- Fix issue where console log streaming was causing excessive network traffic by @vwrj in https://github.com/wandb/wandb/pull/2786
- Metaflow: Make optional dependencies actually optional by @andrewtruong in https://github.com/wandb/wandb/pull/2842
- Fix docstrings for wandb.watch and ValidationDataLogger by @charlesfrye in https://github.com/wandb/wandb/pull/2849
- Prevent launch agent from sending runs to a different project or entity by @KyleGoyette in https://github.com/wandb/wandb/pull/2872
- Fix logging pr_curves through tensorboard by @KyleGoyette in https://github.com/wandb/wandb/pull/2876
- Prevent TPU monitoring from reporting invalid metrics when not available by @kptkin in https://github.com/wandb/wandb/pull/2753
- Make import order dependencies for WandbCallback more robust by @kptkin in https://github.com/wandb/wandb/pull/2807
- Fix a bug in feature importance plotting to handle matrices of different shapes by @dannygoldstein in https://github.com/wandb/wandb/pull/2811
- Fix base url handling to allow trailing / by @kptkin in https://github.com/wandb/wandb/pull/2910
- Prevent wandb.agent() from sending too many heartbeats impacting rate limits by @dannygoldstein in https://github.com/wandb/wandb/pull/2923
- Redact sensitive information from debug logs by @raubitsj in https://github.com/wandb/wandb/pull/2931

#### :nail_care: Enhancement

- Add wandb.Molecule support for rdkit supported formats by @dmitryduev in https://github.com/wandb/wandb/pull/2902
- Add module-level docstrings for reference doc modules. by @charlesfrye in https://github.com/wandb/wandb/pull/2847
- Store launch metadata in file by @KyleGoyette in https://github.com/wandb/wandb/pull/2582
- Add Project.sweeps() public API call to view all sweeps in a project by @stephchen in https://github.com/wandb/wandb/pull/2729
- Ensures API key prompt remains captive when user enters nothing by @dannygoldstein in https://github.com/wandb/wandb/pull/2721
- Refactors wandb.sklearn into submodules by @charlesfrye in https://github.com/wandb/wandb/pull/2869
- Support code artifacts in wandb launch by @KyleGoyette in https://github.com/wandb/wandb/pull/2860
- Improve launch agent (async, stop, heartbeat updates) by @stephchen in https://github.com/wandb/wandb/pull/2871
- Improve usage and error messages for anonymous mode by @kimjyhello in https://github.com/wandb/wandb/pull/2823
- Add example on how to find runs with wandb.Api().runs(...) matching a regex by @dmitryduev in https://github.com/wandb/wandb/pull/2926

**Full Changelog**: https://github.com/wandb/wandb/compare/v0.12.6...v0.12.7

## 0.12.6 (October 27, 2021)

#### :bug: Bug Fix

- Fix sklearn `plot_calibration_curve()` issue breaking the provided model by @vwrj in https://github.com/wandb/wandb/pull/2791
- Fix CondaEnvExportError by redirecting stderr by @charlesfrye in https://github.com/wandb/wandb/pull/2814
- Fix `use_artifact()` when specifying an artifact from a different project by @KyleGoyette in https://github.com/wandb/wandb/pull/2832

#### :nail_care: Enhancement

- Add metric names to pr curve charts in tensorboard by @vanpelt in https://github.com/wandb/wandb/pull/2822

**Full Changelog**: https://github.com/wandb/wandb/compare/v0.12.5...v0.12.6

## 0.12.5 (October 19, 2021)

#### :bug: Bug Fix

- Report errors for invalid characters in logged media keys on windows
- Handle errors when probing for TPUs in unsupported environments
- Fixed bug where `%%wandb` followed by wandb.init() does not display run links
- Fixed api.runs() to correctly return all runs for the current entity/project

#### :nail_care: Enhancement

- Add `wandb.require(experiment="service")` to improve multiprocessing support
- Add support for swappable artifacts in launch context
- Add `wandb.login(timeout=)` support for jupyter environments
- Add ability to disable git ref saving with `WANDB_DISABLE_GIT`
- Support newer versions of pytest-mock and PyYAML
- Add ability to delete artifacts with aliases: `artifact.delete(delete_aliases=True)`
- Add `unwatch()` method to the Run object

## 0.12.4 (October 5, 2021)

#### :bug: Bug Fix

- Fix regression introduced in 0.12.2 causing network access when `WANDB_MODE=offline`

## 0.12.3 (September 30, 2021)

#### :bug: Bug Fix

- Fixes the grid search stopping condition in the local controller

#### :nail_care: Enhancement

- New jupyter magic for displaying runs, sweeps, and projects `%wandb path/to/run -h 1024`
- We no longer display run iframe by default in jupyter, add `%%wandb` to a cell to display a run
- Makes api key prompting retry indefinitely on malformed input
- Invite users to teams via the api `api.team("team_name").invite("username_or_email")`
- Remove users from a team via the api `api.team("team_name").members[0].delete()`
- Create service accounts via the api `api.team("team_name").create_service_account("Description")`
- Manage api keys via the api `api.user("username_or_email").generate_api_key()`
- Add pytorch profiling trace support with `wandb.profiler.torch_trace_handler()`

## 0.12.2 (September 15, 2021)

#### :bug: Bug Fix

- Fix tensorboard_sync to handle ephemeral Sagemaker tfevents files
- Fix Reports query from the public api (broken pagination and report path)
- Fix `wandb.login()` when relogin is specified (only force login once)

#### :nail_care: Enhancement

- Clean up footer output of summary and history metrics
- Clean up error message from `wandb sweep --update`
- Add warning for `wandb local` users to update their docker
- Add optional argument log_learning_curve to wandb.sklearn.plot_classifier()
- Restore frozen pip package versions when using `wandb launch`
- Add support for jupyter notebooks in launch
- Add `wandb.login()` timeout option

## 0.12.1 (August 26, 2021)

#### :bug: Bug Fix

- Fix tensorflow/keras 2.6 not logging validation examples
- Fix metrics logged through tensorboard not supporting time on x-axis
- Fix `WANDB_IGNORE_GLOBS` environment variable handling
- Fix handling when sys.stdout is configured to a custom logger
- Fix sklearn feature importance plots not matching feature names properly
- Fix an issue where colab urls were not being captured
- Save program commandline if run executable was outside cwd

#### :nail_care: Enhancement

- Add Prodigy integration to upload annotated datasets to W&B Tables
- Add initial Metaflow support
- Add experimental wandb launch support
- Add warnings that public API requests are timing out and allow override
- Improve error handling in local controller sweeps engine

## 0.12.0 (August 10, 2021)

#### :hourglass: No Longer Supported

- Remove Python 3.5 support

#### :bug: Bug Fix

- Fix issue that could cause artifact uploads to fail if artifact files are being modified
- Fix issue where `wandb.restore()` wouldn't work with runs from a sweep

#### :nail_care: Enhancement

- Improve run execution time calculation

## 0.11.2 (August 2, 2021)

#### :bug: Bug Fix

- Restore vendored graphql-core library because of network regression

## 0.11.1 (July 29, 2021)

#### :hourglass: Deprecated

- Python 3.5 will not be supported as of `wandb==0.12.0`

#### :bug: Bug Fix

- Reduce Memory Footprint of Images In Tables
- Added a dependency on graphql-core>=2.3.0
- Removed urllib3 pin to avoid conflicts, if you see urllib3 related errors run `pip install --upgrade urllib3`
- Improved Public API HTTP error messages
- Set run.dir to the generated directory name in disabled mode

#### :nail_care: Enhancement

- Adds support for native Jax array logging
- Tables now support Molecule data type
- Improve Stable-Baselines3 API by auto log model's name and always upload models at the end of training
- Implements the sweep local controller using wandb/sweeps

## 0.11.0 (July 15, 2021)

#### :hourglass: No Longer Supported

- Remove Python 2.7 support

#### :bug: Bug Fix

- Fix issue where `wandb.watch()` broke model saving in pytorch
- Fix issue where uniform sweep parameters were parsed as int_uniform
- Fix issue where file_stream thread was killed on 4xx errors

#### :nail_care: Enhancement

- Improve performance of artifact logging by making it non-blocking
- Add wandb integration for Stable-Baselines3
- Improve keras callback validation logging inference logic
- Expose sweep state via the public API
- Improve performance of sweep run fetches via the API

## 0.10.33 (June 28, 2021)

#### :bug: Bug Fix

- Fix issue where wandb restore 404ed if the run did not have a diff.patch file
- Fix issue where wandb.log raised an Exception after trying to log a pandas dataframe
- Fix issue where runs could be marked finished before files were finished uploading

#### :nail_care: Enhancement

- Disable reloading of run metadata (such as command) in resumed runs
- Allow logging of pandas dataframes by automatically converting them to W&B tables
- Fix up `log_code()` exclude fn to handle .wandb dir
- Improve handling of PyTorch model topology
- Increase config debounce interval to 30s to reduce load on WB/backend
- Improve reliability of CLI in generating sweeps with names, programs, and settings

## 0.10.32 (June 10, 2021)

#### :bug: Bug Fix

- Make `log_artifact()` more resilient to network errors
- Removed Duplicate Artifact Dependencies
- Workaround urlib3 issue on windows
- Fix regression where ipython was hanging
- Allow logging of numpy high precision floating point values
- Reduce liklyhood of collisions for file backed media or artifact objects
- Fix wandb.watch() regression when logging pytorch graphs

#### :nail_care: Enhancement

- Add support for logging joined and partitioned table
- Handle schema validation warnings for sweep configs
- Improve wandb sync to handle errors
- Add ability to label scripts and repositories who use wandb

## 0.10.31 (May 27, 2021)

#### :bug: Bug Fix

- wandb.login() did not properly persist the host parameter
- Fix issue where step information was not synced properly when syncing tensorboard directories
- Fix some unicode issues with python2.7
- Fixed bug in `plot_calibration_curve` for ComplementNB
- Fall back to not using SendFile on some linux systems
- Fix console issues where lines were truncated
- Fix console issues where console logging could block

#### :nail_care: Enhancement

- Add support for preemptible sweeps
- Add command line for sweep control
- Add support to load artifact collection properties

## 0.10.30 (May 7, 2021)

#### :bug: Bug Fix

- Found and fixed the remaining issues causing runs to be marked crashed during outages
- Improved performance for users of `define_metric`, pytorch-lightning, and aggressive config saving
- Fix issue when trying to log a cuda tensor to config or summary
- Remove dependency on torch `backward_hooks` to compute graph
- Fix an issue preventing the ability to resume runs on sagemaker
- Fix issues preventing pdb from working reliably with wandb
- Fix deprecation warning in vendored library (user submission)
- Fix logging behavior where the library was accidently outputting logs to the console
- Fix disabled mode to not create wandb dir and log files
- Renamed types to prep for Tables launch

#### :nail_care: Enhancement

- Allow renaming groups with public api

## 0.10.29 (May 3, 2021)

#### :bug: Bug Fix

- Fix more network handling issues causing runs to be marked crashed (wandb sync to recover)
- Improve logging and exception handling to improve reporting and logging of crashed processes

## 0.10.28 (April 28, 2021)

#### :bug: Bug Fix

- Fix network handling issue causing runs to be marked crashed (wandb sync to recover)
- Use `register_full_backward_hook` to support models with Dict outputs
- Allow periods in table columns
- Fix artifact cache collisions when using forked processes
- Fix issue where custom charts do not display properly with pytorch-lightning

#### :nail_care: Enhancement

- Add experimental incremental artifact support
- Improve warnings when logging is being rate limited

## 0.10.27 (April 19, 2021)

#### :bug: Bug Fix

- Fix tensorboard_sync condition where metrics at end of short run are dropped
- Fix `wandb sync` when tensorboard files are detected
- Fix api key prompt in databricks notebook

#### :nail_care: Enhancement

- Integrate DSViz into Keras WandbCallback
- Add support for conda dependencies (user submit)

## 0.10.26 (April 13, 2021)

#### :bug: Bug Fix

- Fix network handling issue where syncing stopped (use wandb sync to recover)
- Fix auth problem when using sagemaker and hugginface integrations together
- Fix handling of NaN values in tables with non floats
- Lazy load API object to prevent unnecessary file access on module load

#### :nail_care: Enhancement

- Improve error messages when using public api history accessors

## 0.10.25 (April 5, 2021)

#### :bug: Bug Fix

- Fix possible artifact cache race when using parallel artifact reads
- Fix artifact reference when `checksum=False`

#### :nail_care: Enhancement

- Release `run.define_metric()` to simplify custom x-axis and more
- Add column operators `add_column`, `get_column`, `get_index` to `wandb.Table()`

## 0.10.24 (March 30, 2021)

#### :bug: Bug Fix

- Significant fixes to stdout/stderr console logging
- Prevent excessive network when saving files with policy=`live`
- Fix errors when trying to send large updates (most common with `wandb sync`)

#### :nail_care: Enhancement

- Automatically generate `run_table` artifact for logged tables
- Add bracket notation to artifacts
- Improve URL validation when specifying server url to `wandb login`

## 0.10.23 (March 22, 2021)

#### :bug: Bug Fix

- Fix logged artifacts to be accessible after wait()
- Fix spell.run integration
- Performance fix syncing console logs with carriage returns
- Fix confusion matrix with class names and unlabeled data

#### :nail_care: Enhancement

- Add the ability to save artifacts without creating a run
- Add Foreign Table References to wandb.Table
- Allow the same runtime object to be logged to multiple artifacts
- Add experimental `run._define_metric()` support
- Warn and ignore unsupported multiprocess `wandb.log()` calls

## 0.10.22 (March 9, 2021)

#### :bug: Bug Fix

- Fix system metric logging rate in 0.10.x
- Fix Audio external reference issue
- Fix short runs with tensorboard_sync
- Ignore `wandb.init(id=)` when running a sweep
- Sanitize artifact metadata if needed

#### :nail_care: Enhancement

- Allow syncing of tfevents with `wandb sync --sync-tensorboard`

## 0.10.21 (March 2, 2021)

#### :bug: Bug Fix

- Fix artifact.get() regression since 0.10.18
- Allow 0 byte artifacts
- Fix codesaving and program name reporting

#### :nail_care: Enhancement

- Added support for glb files for `wandb.Object3D()`
- Added support for external references for `wandb.Audio()`
- Custom chart support tensorboard `pr_curves` plugin
- Support saving entire code directory in an artifact

## 0.10.20 (February 22, 2021)

#### :bug: Bug Fix

- wandb.login() now respects disabled mode
- handle exception when trying to log TPUs in colab

#### :nail_care: Enhancement

- Add `WANDB_START_METHOD=thread` to support non-multiprocessing
- Add `group` and `job_type` to Run object in the export API
- Improve artifact docstrings

## 0.10.19 (February 14, 2021)

#### :bug: Bug Fix

- Fix artifact manifest files incorrectly named with patch suffix

## 0.10.18 (February 8, 2021)

#### :nail_care: Enhancement

- Add run delete and file delete to the public API
- Align steps between `tensorboard_sync` and wandb.log() history
- Add `WANDB_START_METHOD` to allow POSIX systems to use fork
- Support mixed types in wandb.Table() with `allow_mixed_types`

#### :bug: Bug Fix

- Fix potential leaked file due to log not being closed properly
- Improve `wandb verify` to better handle network issues and report errors
- Made file downloads more deterministic with respect to filesystem caches

## 0.10.17 (February 1, 2021)

#### :bug: Bug Fix

- Fix regression seen with python 3.5
- Silence vendored watchdog warnings on mac

## 0.10.16 (February 1, 2021)

#### :nail_care: Enhancement

- Artifacts now support parallel writers for large distributed workflows.
- Artifacts support distributed tables for dataset visualization.
- Improvements to PR templates
- Added more type annotations
- Vendored watchdog 0.9.0 removing it as a dependency
- New documentation generator
- Public api now has `file.direct_url` to avoid redirects for signed urls.

#### :bug: Bug Fix

- Allow `config-defaults.yaml` to be overwritten when running sweeps
- General bug fixes and improvements to `wandb verify`
- Disabled widgets in Spyder IDE
- Fixed WANDB_SILENT in Spyder IDE
- Reference file:// artifacts respect the `name` attribute.

## 0.10.15 (January 24, 2021)

#### :nail_care: Enhancement

- Add `wandb verify` to troubleshoot local installs

#### :bug: Bug Fix

- Fix tensorboard_sync issue writing to s3
- Prevent git secrets from being stored
- Disable verbose console messages when using moviepy
- Fix artifacts with checkpoints to be more robust when overwriting files
- Fix artifacts recycled id issue

## 0.10.14 (January 15, 2021)

#### :nail_care: Enhancement

- Add wandb.Audio support to Artifacts

#### :bug: Bug Fix

- Fix wandb config regressions introduced in 0.10.13
- Rollback changes supporting media with slashes in keys

## 0.10.13 (January 11, 2021)

#### :nail_care: Enhancement

- Add support for Mac M1 GPU monitoring
- Add support for TPU monitoring
- Add setting to disable sagemaker integration

#### :bug: Bug Fix

- Fix tensorboard_sync with tensorboardX and tf1
- Fix issues logging images with slashes
- Fix custom charts issues
- Improve error messages using `wandb pull`
- Improve error messages with `wandb.Table()`
- Make sure silent mode is silent
- Fix `wandb online` to renable logging
- Multiple artifact fixes

## 0.10.12 (December 3, 2020)

#### :nail_care: Enhancement

- Add Artifact.used_by and Artifact.logged_by
- Validate type consistency when logging Artifacts
- Enhance JoinedTable to not require downloaded assets
- Add ability to recursively download dependent artifacts
- Enable gradient logging with keras and tf2+
- Validate pytorch models are passed to wandb.watch()
- Improved docstrings for public methods / objects
- Warn when image sequences are logged with different sizes

#### :bug: Bug Fix

- Fix incorrectly generated filenames in summary
- Fix anonymous mode to include the api key in URLs
- Fix pickle issue with disabled mode
- Fix artifact from_id query
- Fix handling of Tables with different image paths

## 0.10.11 (November 18, 2020)

#### :nail_care: Enhancement

- Disable wandb logging with `wandb disabled` or `wandb.init(mode="disabled")`
- Support cloning an artifact when logging wandb.Image()

#### :bug: Bug Fix

- Multiple media artifact improvements and internal refactor
- Improve handling of artifact errors
- Fix issue where notebook name was ignored
- Extend silent mode for jupyter logging
- Fix issue where vendored libraries interfered with python path
- Fix various exceptions (divide by zero, int conversion, TypeError)

## 0.10.10 (November 9, 2020)

#### :nail_care: Enhancement

- Added confusion matrix plot
- Better jupyter messages with wandb.init()/reinit/finish

#### :bug: Bug Fix

- Fix for fastai 2.1.5 (removed log_args)
- Fixed media logging when directories are changed

## 0.10.9 (November 4, 2020)

#### :nail_care: Enhancement

- Added artifact media logging (alpha)
- Add scriptable alerts
- Add url attribute for sweep public api
- Update docstrings for wandb sdk functions

#### :bug: Bug Fix

- Fix cases where offline mode was making network connections
- Fix issues with python sweeps and run stopping
- Fix logging issue where we could accidently display an api key
- Fix wandb login issues with malformed hosts
- Allow wandb.restore() to be called without wandb.init()
- Fix resuming (reusing run_id) with empty summary
- Fix artitifact download issue
- Add missing wandb.unwatch() function
- Avoid creating spurious wandb directories
- Fix collections import issue when using an old version of six

## 0.10.8 (October 22, 2020)

#### :nail_care: Enhancement

- Allow callables to be serialized

#### :bug: Bug Fix

- Fix compatibility issue with python 3.9
- Fix `wandb sync` failure introduced in 0.10.6
- Improve python agent handling of failing runs
- Fix rare condition where resuming runs does not work
- Improve symlink handling when called in thread context
- Fix issues when changing directories before calling wandb.init()

## 0.10.7 (October 15, 2020)

#### :bug: Bug Fix

- Fix issue when checking for updated releases on pypi

## 0.10.6 (October 15, 2020)

#### :bug: Bug Fix

- Make sure code saving is enabled in jupyter environments after login
- Sweep agents have extended timeout for large sweep configs
- Support WANDB_SILENT environment variable
- Warn about missing python package when logging images
- Fix wandb.restore() to apply diff patch
- Improve artifact error messages
- Fix loading of config-defaults.yaml and specified list of yaml config files

## 0.10.5 (October 7, 2020)

#### :nail_care: Enhancement

- Add new custom plots: `wandb.plot.*`
- Add new python based sweep agent: `wandb.agent()`

#### :bug: Bug Fix

- Console log fixes (tqdm on windows, fix close exceptions)
- Add more attributes to the Run object (group, job_type, urls)
- Fix sagemaker login issues
- Fix issue where plots were not uploaded until the end of run

## 0.10.4 (September 29, 2020)

#### :bug: Bug Fix

- Fix an issue where wandb.init(allow_val_change=) throws exception

## 0.10.3 (September 29, 2020)

#### :nail_care: Enhancement

- Added warning when trying to sync pre 0.10.0 run dirs
- Improved jupyter support for wandb run syncing information

#### :bug: Bug Fix

- Fix artifact download issues
- Fix multiple issues with tensorboard_sync
- Fix multiple issues with juypter/python sweeps
- Fix issue where login was timing out
- Fix issue where config was overwritten when resuming runs
- Ported sacred observer to 0.10.x release
- Fix predicted bounding boxes overwritten by ground truth boxes
- Add missing save_code parameter to wandb.init()

## 0.10.2 (September 20, 2020)

#### :nail_care: Enhancement

- Added upload_file to API
- wandb.finish() can be called without matching wandb.init()

#### :bug: Bug Fix

- Fix issue where files were being logged to wrong parallel runs
- Fix missing properties/methods -- as_dict(), sweep_id
- Fix wandb.summary.update() not updating all keys
- Code saving was not properly enabled based on UI settings
- Tensorboard now logging images before end of program
- Fix resume issues dealing with config and summary metrics

## 0.10.1 (September 16, 2020)

#### :nail_care: Enhancement

- Added sync_tensorboard ability to handle S3 and GCS files
- Added ability to specify host with login
- Improved artifact API to allow modifying attributes

#### :bug: Bug Fix

- Fix codesaving to respect the server settings
- Fix issue running wandb.init() on restricted networks
- Fix issue where we were ignoring settings changes
- Fix artifact download issues

## 0.10.0 (September 11, 2020)

#### :nail_care: Enhancement

- Added history sparklines at end of run
- Artifact improvements and API for linking
- Improved offline support and syncing
- Basic noop mode support to simplify testing
- Improved windows/pycharm support
- Run object has more modifiable properties
- Public API supports attaching artifacts to historic runs

#### :bug: Bug Fix

- Many bugs fixed due to simplifying logic

## 0.9.7 (September 8, 2020)

#### :nail_care: Enhancement

- New sacred observer available at wandb.sacred.WandbObserver
- Improved artifact reference tracking for HTTP urls

#### :bug: Bug Fix

- Print meaningful error message when runs are queried with `summary` instead of `summary_metrics`

## 0.9.6 (August 28, 2020)

#### :nail_care: Enhancement

- Sub paths of artifacts now expose an optional root directory argument to download()
- Artifact.new_file accepts an optional mode argument
- Removed legacy fastai docs as we're now packaged with fastai v2!

#### :bug: Bug Fix

- Fix yaml parsing error handling logic
- Bad spelling in torch docstring, thanks @mkkb473

## 0.9.5 (August 17, 2020)

#### :nail_care: Enhancement

- Remove unused y_probas in sklearn plots, thanks @dreamflasher
- New deletion apis for artifacts

#### :bug: Bug Fix

- Fix `wandb restore` when not logged in
- Fix artifact download paths on Windows
- Retry 408 errors on upload
- Fix mask numeric types, thanks @numpee
- Fix artifact reference naming mixup

## 0.9.4 (July 24, 2020)

#### :nail_care: Enhancement

- Default pytorch histogram logging frequency from 100 -> 1000 steps

#### :bug: Bug Fix

- Fix multiple prompts for login when using the command line
- Fix "no method rename_file" error
- Fixed edgecase histogram calculation in PyTorch
- Fix error in jupyter when saving session history
- Correctly return artifact metadata in public api
- Fix matplotlib / plotly rendering error

## 0.9.3 (July 10, 2020)

#### :nail_care: Enhancement

- New artifact cli commands!

```shell
wandb artifact put path_file_or_ref
wandb artifact get artifact:version
wandb artifact ls project_name
```

- New artifact api commands!

```python
wandb.log_artifact()
wandb.use_artifact()
wandb.Api().artifact_versions()
wandb.Api().run.used_artifacts()
wandb.Api().run.logged_artifacts()
wandb.Api().Artifact().file()
```

- Improved syncing of large wandb-history.jsonl files for wandb sync
- New Artifact.verify method to ensure the integrity of local artifacts
- Better testing harness for api commands
- Run directory now store local time instead of utc time in the name, thanks @aiyolo!
- Improvements to our doc strings across the board.
- wandb.Table now supports a `dataframe` argument for logging dataframes as tables!

#### :bug: Bug Fix

- Artifacts work in python2
- Artifacts default download locations work in Windows
- GCS references now properly cache / download, thanks @yoks!
- Fix encoding of numpy arrays to JSON
- Fix string comparison error message

## 0.9.2 (June 29, 2020)

#### :nail_care: Enhancement

- Major overhaul of artifact caching
- Configurable cache directory for artifacts
- Configurable download directory for artifacts
- New Artifact.verify method to ensure the integrity of local artifacts
- use_artifact no longer requires `type`
- Deleted artifacts can now be be recommitted
- Lidar scenes now support vectors

#### :bug: Bug Fix

- Fix issue with artifact downloads returning errors.
- Segmentation masks now handle non-unint8 data
- Fixed path parsing logic in `api.runs()`

## 0.9.1 (June 9, 2020)

#### :bug: Bug Fix

- Fix issue where files were always logged to latest run in a project.
- Fix issue where url was not display url on first call to wandb.init

## 0.9.0 (June 5, 2020)

#### :bug: Bug Fix

- Handle multiple inits in Jupyter
- Handle ValueError's when capturing signals, thanks @jsbroks
- wandb agent handles rate limiting properly

#### :nail_care: Enhancement

- wandb.Artifact is now generally available!
- feature_importances now supports CatBoost, thanks @neomatrix369

## 0.8.36 (May 11, 2020)

#### :bug: Bug Fix

- Catch all exceptions when saving Jupyter sessions
- validation_data automatically set in TF >= 2.2
- _implements_\* hooks now implemented in keras callback for TF >= 2.2

#### :nail_care: Enhancement

- Raw source code saving now disabled by default
- We now support global settings on boot to enable code saving on the server
- New `code_save=True` argument to wandb.init to enable code saving manually

## 0.8.35 (May 1, 2020)

#### :bug: Bug Fix

- Ensure cells don't hang on completion
- Fixed jupyter integration in PyCharm shells
- Made session history saving handle None metadata in outputs

## 0.8.34 (Apr 28, 2020)

#### :nail_care: Enhancement

- Save session history in jupyter notebooks
- Kaggle internet enable notification
- Extend wandb.plots.feature_importances to work with more model types, thanks @neomatrix369!

#### :bug: Bug Fix

- Code saving for jupyter notebooks restored
- Fixed thread errors in jupyter
- Ensure final history rows aren't dropped in jupyter

## 0.8.33 (Apr 24, 2020)

#### :nail_care: Enhancement

- Add default class labels for semantic segmentation
- Enhance bounding box API to be similar to semantic segmentation API

#### :bug: Bug Fix

- Increase media table rows to improve ROC/PR curve logging
- Fix issue where pre binned histograms were not being handled properly
- Handle nan values in pytorch histograms
- Fix handling of binary image masks

## 0.8.32 (Apr 14, 2020)

#### :nail_care: Enhancement

- Improve semantic segmentation image mask logging

## 0.8.31 (Mar 19, 2020)

#### :nail_care: Enhancement

- Close all open files to avoice ResourceWarnings, thanks @CrafterKolyan!

#### :bug: Bug Fix

- Parse "tensor" protobufs, fixing issues with tensorboard syncing in 2.1

## 0.8.30 (Mar 19, 2020)

#### :nail_care: Enhancement

- Add ROC, precision_recall, HeatMap, explainText, POS, and NER to wandb.plots
- Add wandb.Molecule() logging
- Capture kaggle runs for metrics
- Add ability to watch from run object

#### :bug: Bug Fix

- Avoid accidently picking up global debugging logs

## 0.8.29 (Mar 5, 2020)

#### :nail_care: Enhancement

- Improve bounding box annotations
- Log active GPU system metrics
- Only writing wandb/settings file if wandb init is called
- Improvements to wandb local command

#### :bug: Bug Fix

- Fix GPU logging on some devices without power metrics
- Fix sweep config command handling
- Fix tensorflow string logging

## 0.8.28 (Feb 21, 2020)

#### :nail_care: Enhancement

- Added code saving of main python module
- Added ability to specify metadata for bounding boxes and segmentation masks

#### :bug: Bug Fix

- Fix situations where uncommitted data from wandb.log() is not persisted

## 0.8.27 (Feb 11, 2020)

#### :bug: Bug Fix

- Fix dependency conflict with new versions of six package

## 0.8.26 (Feb 10, 2020)

#### :nail_care: Enhancement

- Add best metric and epoch to run summary with Keras callback
- Added wandb.run.config_static for environments required pickled config

#### :bug: Bug Fix

- Fixed regression causing failures with wandb.watch() and DataParallel
- Improved compatibility with python 3.8
- Fix model logging under windows

## 0.8.25 (Feb 4, 2020)

#### :bug: Bug Fix

- Fix exception when using wandb.watch() in a notebook
- Improve support for sparse tensor gradient logging on GPUs

## 0.8.24 (Feb 3, 2020)

#### :bug: Bug Fix

- Relax version dependency for PyYAML for users with old environments

## 0.8.23 (Feb 3, 2020)

#### :nail_care: Enhancement

- Added scikit-learn support
- Added ability to specify/exclude specific keys when building wandb.config

#### :bug: Bug Fix

- Fix wandb.watch() on sparse tensors
- Fix incompatibilty with ray 0.8.1
- Fix missing pyyaml requirement
- Fix "W&B process failed to launch" problems
- Improved ability to log large model graphs and plots

## 0.8.22 (Jan 24, 2020)

#### :nail_care: Enhancement

- Added ability to configure agent commandline from sweep config

#### :bug: Bug Fix

- Fix fast.ai prediction logging
- Fix logging of eager tensorflow tensors
- Fix jupyter issues with logging notebook name and wandb.watch()

## 0.8.21 (Jan 15, 2020)

#### :nail_care: Enhancement

- Ignore wandb.init() specified project and entity when running a sweep

#### :bug: Bug Fix

- Fix agent "flapping" detection
- Fix local controller not starting when sweep is pending

## 0.8.20 (Jan 10, 2020)

#### :nail_care: Enhancement

- Added support for LightGBM
- Added local board support (Experimental)
- Added ability to modify sweep configuration
- Added GPU power logging to system metrics

#### :bug: Bug Fix

- Prevent sweep agent from failing continuously when misconfigured

## 0.8.19 (Dec 18, 2019)

#### :nail_care: Enhancement

- Added beta support for ray/tune hyperopt search strategy
- Added ability to specify max runs per agent
- Improve experience starting a sweep without a project already created

#### :bug: Bug Fix

- Fix repeated wandb.Api().Run(id).scan_history() calls get updated data
- Fix early_terminate/hyperband in notebook/python environments

## 0.8.18 (Dec 4, 2019)

#### :nail_care: Enhancement

- Added min_step and max_step to run.scan_history for grabbing sub-sections of metrics
- wandb.init(reinit=True) now automatically calls wandb.join() to better support multiple runs per process

#### :bug: Bug Fix

- wandb.init(sync_tensorboard=True) works again for TensorFlow 2.0

## 0.8.17 (Dec 2, 2019)

#### :nail_care: Enhancement

- Handle tags being passed in as a string

#### :bug: Bug Fix

- Pin graphql-core < 3.0.0 to fix install errors
- TQDM progress bars update logs properly
- Oversized summary or history logs are now dropped which prevents retry hanging

## 0.8.16 (Nov 21, 2019)

#### :bug: Bug Fix

- Fix regression syncing some versions of Tensorboard since 0.8.13
- Fix network error in Jupyter

## 0.8.15 (Nov 5, 2019)

#### :bug: Bug Fix

- Fix calling wandb.init with sync_tensorboard multiple times in Jupyter
- Fix RuntimeError race when using threads and calling wandb.log
- Don't initialize Sentry when error reporting is disabled

#### :nail_care: Enhancement

- Added best_run() to wandb.sweep() public Api objects
- Remove internal tracking keys from wandb.config objects in the public Api

## 0.8.14 (Nov 1, 2019)

#### :bug: Bug Fix

- Improve large object warning when values reach maximum size
- Warn when wandb.save isn't passed a string
- Run stopping from the UI works since regressing in 0.8.12
- Restoring a file that already exists locally works
- Fixed TensorBoard incorrectly placing some keys in the wrong step since 0.8.10
- wandb.Video only accepts uint8 instead of incorrectly converting to floats
- SageMaker environment detection is now more robust
- Resuming correctly populates config
- wandb.restore respects root when run.dir is set #658
- Calling wandb.watch multiple times properly namespaces histograms and graphs

#### :nail_care: Enhancement

- Sweeps now work in Windows!
- Added sweep attribute to Run in the public api
- Added sweep link to Jupyter and terminal output
- TensorBoard logging now stores proper timestamps when importing historic results
- TensorBoard logging now supports configuring rate_limits and filtering event types
- Use simple output mirroring stdout doesn't have a file descriptor
- Write wandb meta files to the system temp directory if the local directory isn't writable
- Added beta api.reports to the public API
- Added wandb.unwatch to remove hooks from pytorch models
- Store the framework used in config.\_wandb

## 0.8.13 (Oct 15, 2019)

#### :bug: Bug Fix

- Create nested directory when videos are logged from tensorboard namespaces
- Fix race when using wandb.log `async=True`
- run.summary acts like a proper dictionary
- run.summary sub dictionaries properly render
- handle None when passing class_colors for segmentation masks
- handle tensorflow2 not having a SessionHook
- properly escape args in windows
- fix hanging login when in anonymode
- tf2 keras patch now handles missing callbacks args

#### :nail_care: Enhancement

- Updates documentation autogenerated from docstrings in /docs
- wandb.init(config=config_dict) does not update sweep specified parameters
- wandb.config object now has a setdefaults method enabling improved sweep support
- Improved terminal and jupyter message incorporating :rocket: emojii!
- Allow wandb.watch to be called multiple times on different models
- Improved support for watching multiple tfevent files
- Windows no longer requires `wandb run` simply run `python script_name.py`
- `wandb agent` now works on windows.
- Nice error message when wandb.log is called without a dict
- Keras callback has a new `log_batch_frequency` for logging metrics every N batches

## 0.8.12 (Sep 20, 2019)

#### :bug: Bug Fix

- Fix compatibility issue with python 2.7 and old pip dependencies

#### :nail_care: Enhancement

- Improved onboarding flow when creating new accounts and entering api_key

## 0.8.11 (Sep 19, 2019)

#### :bug: Bug Fix

- Fix public api returning incorrect data when config value is 0 or False
- Resumed runs no longer overwrite run names with run id

#### :nail_care: Enhancement

- Added recording of spell.run id in config

## 0.8.10 (Sep 13, 2019)

#### :bug: Bug Fix

- wandb magic handles the case of tf.keras and keras being loaded
- tensorboard logging won't drop steps if multiple loggers have different global_steps
- keras gradient logging works in the latest tf.keras
- keras validation_data is properly set in tensorflow 2
- wandb pull command creates directories if they don't exist, thanks @chmod644
- file upload batching now asserts a minimum size
- sweeps works in python2 again
- scan_history now iterates the full set of points
- jupyter will run local mode if credentials can't be obtained

#### :nail_care: Enhancement

- Sweeps can now be run from within jupyter / directly from python! https://docs.wandb.com/sweeps/python
- New openai gym integration will automatically log videos, enabled with the monitor_gym keyword argument to wandb.init
- Ray Tune logging callback in wandb.ray.WandbLogger
- New global config file in ~/.config/wandb for global settings
- Added tests for fastai, thanks @borisdayma
- Public api performance enhancements
- Deprecated username in favor of entity in the public api for consistency
- Anonymous login support enabled by default
- New wandb.login method to be used in jupyter enabling anonymous logins
- Better dependency error messages for data frames
- Initial integration with spell.run
- All images are now rendered as PNG to avoid JPEG artifacts
- Public api now has a projects field

## 0.8.9 (Aug 19, 2019)

#### :bug: Bug Fix

- run.summary updates work in jupyter before log is called
- don't require numpy to be installed
- Setting nested keys in summary works
- notebooks in nested directories are properly saved
- Don't retry 404's / better error messaging from the server
- Strip leading slashes when loading paths in the public api

#### :nail_care: Enhancement

- Small files are batch uploaded as gzipped tarballs
- TensorBoardX gifs are logged to wandb

## 0.8.8 (Aug 13, 2019)

#### :bug: Bug Fix

- wandb.init properly handles network failures on startup
- Keras callback only logs examples if data_type or input_type is set
- Fix edge case PyTorch model logging bug
- Handle patching tensorboard multiple times in jupyter
- Sweep picks up config.yaml from the run directory
- Dataframes handle integer labels
- Handle invalid JSON when querying jupyter servers

#### :nail_care: Enhancement

- fastai uses a fixed seed for example logging
- increased the max number of images for fastai callback
- new wandb.Video tag for logging video
- sync=False argument to wandb.log moves logging to a thread
- New local sweep controller for custom search logic
- Anonymous login support for easier onboarding
- Calling wandb.init multiple times in jupyter doesn't error out

## 0.8.7 (Aug 7, 2019)

#### :bug: Bug Fix

- keras callback no longer guesses input_type for 2D data
- wandb.Image handles images with 1px height

#### :nail_care: Enhancement

- wandb Public API now has `run.scan_history` to return all history rows
- wandb.config prints helpful errors if used before calling init
- wandb.summary prints helpful errors if used before calling init
- filestream api points to new url on the backend

## 0.8.6 (July 31, 2019)

#### :bug: Bug Fix

- fastai callback uses the default monitor instead of assuming val_loss
- notebook introspections handles error cases and doesn't print stacktrace on failure
- Don't print description warning when setting name
- Fixed dataframe logging error with the keras callback
- Fixed line offsets in logs when resuming runs
- wandb.config casts non-builtins before writing to yaml
- vendored backports.tempfile to address missing package on install

#### :nail_care: Enhancement

- Added `api.sweep` to the python export api for querying sweeps
- Added `WANDB_NOTEBOOK_NAME` for specifying the notebook name in cases we can't infer it
- Added `WANDB_HOST` to override hostnames
- Store if a run was run within jupyter
- wandb now supports stopping runs from the web ui
- Handle floats passed as step to `wandb.log`
- wandb.config has full unicode support
- sync the main file to wandb if code saving is enabled and it's untracked by git
- XGBoost callback: wandb.xgboost.wandb_callback()

## 0.8.5 (July 12, 2019)

#### :bug: Bug Fix

- Fixed plotly charts with large numpy arrays not rendering
- `wandb docker` works when nvidia is present
- Better error when non string keys are sent to log
- Relaxed pyyaml dependency to fix AMI installs
- Magic works in jupyter notebooks.

#### :nail_care: Enhancement

- New preview release of auto-dataframes for Keras
- Added input_type and output_type to the Keras callback for simpler config
- public api supports retrieving specific keys and custom xaxis

## 0.8.4 (July 8, 2019)

#### :bug: Bug Fix

- WANDB_IGNORE_GLOBS is respected on the final scan of files
- Unified run.id, run.name, and run.notes across all apis
- Handle funky terminal sizes when setting up our pseudo tty
- Fixed Jupyter notebook introspection logic
- run.summary.update() persists changes to the server
- tensorboard syncing is robust to invalid histograms and truncated files

#### :nail_care: Enhancement

- preview release of magic, calling wandb.init(magic=True) should automatically track config and metrics when possible
- cli now supports local installs of the backend
- fastai callback supports logging example images

## 0.8.3 (June 26, 2019)

#### :bug: Bug Fix

- image logging works in Windows
- wandb sync handles tfevents with a single timestep
- fix incorrect command in overview page for running runs
- handle histograms with > 512 bins when streaming tensorboard
- better error message when calling wandb sync on a file instead of a directory

#### :nail_care: Enhancement

- new helper function for handling hyperparameters in sweeps `wandb.config.user_items()`
- better mocking for improved testing

## 0.8.2 (June 20, 2019)

#### :bug: Bug Fix

- entity is persisted on wandb.run when queried from the server
- tmp files always use the temporary directory to avoid syncing
- raise error if file shrinks while uploading
- images log properly in windows
- upgraded pyyaml requirement to address CVE
- no longer store a history of rows to prevent memory leak

#### :nail_care: Enhancement

- summary now supports new dataframe format
- WANDB_SILENT environment variable writes all wandb messages to debug.log
- Improved error messages for windows and tensorboard logging
- output.log is uploaded at the end of each run
- metadata, requirements, and patches are uploaded at the beginning of a run
- when not running from a git repository, store the main python file
- added WANDB_DISABLE_CODE to prevent diffing and code saving
- when running in jupyter store the name of the notebook
- auto-login support for colab
- store url to colab notebook
- store the version of this library in config
- store sys.executable in metadata
- fastai callback no longer requires path
- wandb.init now accepts a notes argument
- The cli replaced the message argument with notes and name

## 0.8.1 (May 23, 2019)

#### :bug: Bug Fix

- wandb sync handles tensorboard embeddings
- wandb sync correctly handles images in tensorboard
- tf.keras correctly handles single input functional models
- wandb.Api().runs returns an iterator that's reusable
- WANDB_DIR within a hidden directory doesn't prevent syncing
- run.files() iterates over all files
- pytorch recursion too deep error

#### :nail_care: Enhancement

- wandb sync accepts an --ignore argument with globs to skip files
- run.summary now has an items() method for iterating over all keys

## 0.8.0 (May 17, 2019)

#### :bug: Bug Fix

- Better error messages on access denied
- Better error messages when optional packages aren't installed
- Urls printed to the terminal are url-escaped
- Namespaced tensorboard events work with histograms
- Public API now retries on failures and re-uses connection pool
- Catch git errors when remotes aren't pushed to origin
- Moved keras graph collection to on_train_begin to handle unbuilt models
- Handle more cases of not being able to save weights
- Updates to summary after resuming are persisted
- PyTorch histc logging fixed in 0.4.1
- Fixed `wandb sync` tensorboard import

#### :nail_care: Enhancement

- wandb.init(tensorboard=True) works with Tensorflow 2 and Eager Execution
- wandb.init(tensorboard=True) now works with tb-nightly and PyTorch
- Automatically log examples with tf.keras by adding missing validation_data
- Socket only binds to localhost for improved security and prevents firewall warnings in OSX
- Added user object to public api for getting the source user
- Added run.display_name to the public api
- Show display name in console output
- Added --tags, --job_group, and --job_type to `wandb run`
- Added environment variable for minimum time to run before considering crashed
- Added flake8 tests to CI, thanks @cclauss!

## 0.7.3 (April 15, 2019)

#### :bug: Bug Fix

- wandb-docker-run accepts image digests
- keras callback works in tensorflow2-alpha0
- keras model graph now puts input layer first

#### :nail_care: Enhancement

- PyTorch log frequency added for gradients and weights
- PyTorch logging performance enhancements
- wandb.init now accepts a name parameter for naming runs
- wandb.run.name reflects custom display names
- Improvements to nested summary values
- Deprecated wandb.Table.add_row in favor of wandb.Table.add_data
- Initial support for a fast.ai callback thanks to @borisdayma!

## 0.7.2 (March 19, 2019)

#### :bug: Bug Fix

- run.get_url resolves the default entity if one wasn't specified
- wandb restore accepts run paths with only slashes
- Fixed PyYaml deprecation warnings
- Added entrypoint shell script to manifest
- Strip newlines from cuda version

## 0.7.1 (March 14, 2019)

#### :bug: Bug Fix

- handle case insensitive docker credentials
- fix app_url for private cloud login flow
- don't retry 404's when starting sweep agents

## 0.7.0 (February 28, 2019)

#### :bug: Bug Fix

- ensure DNS lookup failures can't prevent startup
- centralized debug logging
- wandb agent waits longer to send a SIGKILL after sending SIGINT

#### :nail_care: Enhancement

- support for logging docker images with the WANDB_DOCKER env var
- WANDB_DOCKER automatically set when run in kubernetes
- new wandb-docker-run command to automatically set env vars and mount code
- wandb.restore supports launching docker for runs that ran with it
- python packages are now recorded and saved in a requirements.txt file
- cpu_count, gpu_count, gpu, os, and python version stored in wandb-metadata.json
- the export api now supports docker-like paths, i.e. username/project:run_id
- better first time user messages and login info

## 0.6.35 (January 29, 2019)

#### :bug: Bug Fix

- Improve error reporting for sweeps

## 0.6.34 (January 23, 2019)

#### :bug: Bug Fix

- fixed Jupyter logging, don't change logger level
- fixed resuming in Jupyter

#### :nail_care: Enhancement

- wandb.init now degrades gracefully if a user hasn't logged in to wandb
- added a **force** flag to wandb.init to require a machine to be logged in
- Tensorboard and TensorboardX logging is now automatically instrumented when enabled
- added a **tensorboard** to wandb.init which patches tensorboard for logging
- wandb.save handles now accepts a base path to files in sub directories
- wandb.tensorflow and wandb.tensorboard can now be accessed without directly importing
- `wandb sync` will now traverse a wandb run directory and sync all runs

## 0.6.33 (January 22, 2019)

#### :bug: Bug Fix

- Fixed race where wandb process could hang at the end of a run

## 0.6.32 (December 22, 2018)

#### :bug: Bug Fix

- Fix resuming in Jupyter on kernel restart
- wandb.save ensures files are pushed regardless of growth

#### :nail_care: Enhancement

- Added replace=True keyword to init for auto-resuming
- New run.resumed property that can be used to detect if we're resuming
- New run.step property to use for setting an initial epoch on resuming
- Made Keras callback save the best model as it improves

## 0.6.31 (December 20, 2018)

#### :bug: Bug Fix

- Really don't require numpy
- Better error message if wandb.log is called before wandb.init
- Prevent calling wandb.watch multiple times
- Handle datetime attributes in logs / plotly

#### :nail_care: Enhancement

- Add environment to sweeps
- Enable tagging in the public API and in wandb.init
- New media type wandb.Html for logging arbitrary html
- Add Public api.create_run method for custom integrations
- Added glob support to wandb.save, files save as they're written to
- Added wandb.restore for pulling files on resume

## 0.6.30 (December 6, 2018)

#### :bug: Bug Fix

- Added a timeout for generating diffs on large repos
- Fixed edge case where file syncing could hang
- Ensure all file changes are captured before exit
- Handle cases of sys.exit where code isn't passed
- Don't require numpy

#### :nail_care: Enhancement

- New `wandb sync` command that pushes a local directory to the cloud
- Support for syncing tfevents file during training
- Detect when running as TFJob and auto group
- New Kubeflow module with initial helpers for pipelines

## 0.6.29 (November 26, 2018)

#### :bug: Bug Fix

- Fixed history / summary bug

## 0.6.28 (November 24, 2018)

#### :nail_care: Enhancement

- Initial support for AWS SageMaker
- `hook_torch` renamed to `watch` with a deprecation warning
- Projects are automatically created if they don't exist
- Additional GPU memory_allocated metric added
- Keras Graph stores edges

#### :bug: Bug Fix

- PyTorch graph parsing is more robust
- Fixed PyTorch 0.3 support
- File download API supports WANDB_API_KEY authentication

## 0.6.27 (November 13, 2018)

#### :nail_care: Enhancement

- Sweeps work with new backend (early release).
- Summary tracks all history metrics unless they're overridden by directly writing
  to summary.
- Files support in data API.

#### :bug: Bug Fix

- Show ongoing media file uploads in final upload progress.

## 0.6.26 (November 9, 2018)

#### :nail_care: Enhancement

- wandb.Audio supports duration

#### :bug: Bug Fix

- Pass username header in filestream API

## 0.6.25 (November 8, 2018)

#### :nail_care: Enhancement

- New wandb.Audio data type.
- New step keyword argument when logging metrics
- Ability to specify run group and job type when calling wandb.init() or via
  environment variables. This enables automatic grouping of distributed training runs
  in the UI
- Ability to override username when using a service account API key

#### :bug: Bug Fix

- Handle non-tty environments in Python2
- Handle non-existing git binary
- Fix issue where sometimes the same image was logged twice during a Keras step

## 0.6.23 (October 19, 2018)

#### :nail_care: Enhancement

- PyTorch
  - Added a new `wandb.hook_torch` method which records the graph and logs gradients & parameters of pytorch models
  - `wandb.Image` detects pytorch tensors and uses **torchvision.utils.make_grid** to render the image.

#### :bug: Bug Fix

- `wandb restore` handles the case of not being run from within a git repo.

## 0.6.22 (October 18, 2018)

#### :bug: Bug Fix

- We now open stdout and stderr in raw mode in Python 2 ensuring tools like bpdb work.

## 0.6.21 (October 12, 2018)

#### :nail_care: Enhancement

- Catastrophic errors are now reported to Sentry unless WANDB_ERROR_REPORTING is set to false
- Improved error handling and messaging on startup

## 0.6.20 (October 5, 2018)

#### :bug: Bug Fix

- The first image when calling wandb.log was not being written, now it is
- `wandb.log` and `run.summary` now remove whitespace from keys

## 0.6.19 (October 5, 2018)

#### :bug: Bug Fix

- Vendored prompt_toolkit < 1.0.15 because the latest ipython is pinned > 2.0
- Lazy load wandb.h5 only if `summary` is accessed to improve Data API performance

#### :nail_care: Enhancement

- Jupyter
  - Deprecated `wandb.monitor` in favor of automatically starting system metrics after the first wandb.log call
  - Added new **%%wandb** jupyter magic method to display live results
  - Removed jupyter description iframe
- The Data API now supports `per_page` and `order` options to the `api.runs` method
- Initial support for wandb.Table logging
- Initial support for matplotlib logging<|MERGE_RESOLUTION|>--- conflicted
+++ resolved
@@ -51,9 +51,7 @@
 - Added `api.runs().histories()` to fetch history metrics for runs that meet specified conditions by @thanos-wandb in https://github.com/wandb/wandb/pull/7690
 - Display warning when Kubernetes pod fails to schedule by @TimH98 in https://github.com/wandb/wandb/pull/7576
 - Added `ArtifactCollection.save()` to allow persisting changes by @amusipatla-wandb in https://github.com/wandb/wandb/pull/7555
-<<<<<<< HEAD
 - Added --add_tag and --remove_tag to wandb sync to be able to add and remove run tags in offline runs prior to syncing and raises warning when a tag does not exist when trying to remove it by @umakrishnaswamy in https://github.com/wandb/wandb/pull/7678
-=======
 - Added the ability to overwrite history of previous runs at an arbitrary step and continue logging from that step by @dannygoldstein in https://github.com/wandb/wandb/pull/7711
 - Added new Workspace API for programatically editing W&B Workspaces by @andrewtruong in https://github.com/wandb/wandb/pull/7728
 - Added `Artifact.unlink()` to allow programmatic unlinking of artifacts by @tonyyli-wandb in https://github.com/wandb/wandb/pull/7735
@@ -61,7 +59,6 @@
   - The TensorBoard tab in W&B will work.
   - Charts show up in W&B, possibly better than when running without core.
   - Not all types of data are supported yet. Unsupported data is not shown in charts.
->>>>>>> 23be35a6
 
 ### Fixed
 
