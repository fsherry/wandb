--- conflicted
+++ resolved
@@ -1,11 +1,7 @@
 package artifacts
 
 import (
-<<<<<<< HEAD
 	"crypto/md5"
-	"encoding/json"
-=======
->>>>>>> 302a6f07
 	"fmt"
 	"io"
 	"net/http"
