package server

import (
	"context"
	"fmt"
	"io"
	"net/http"
	"os"
	"path/filepath"
	"strings"
	"time"

	"github.com/segmentio/encoding/json"

	"github.com/Khan/genqlient/graphql"
	"google.golang.org/protobuf/encoding/protojson"
	"google.golang.org/protobuf/proto"
	"google.golang.org/protobuf/types/known/wrapperspb"

	"github.com/wandb/wandb/core/internal/clients"
	"github.com/wandb/wandb/core/internal/corelib"
	"github.com/wandb/wandb/core/internal/debounce"
	"github.com/wandb/wandb/core/internal/filetransfer"
	"github.com/wandb/wandb/core/internal/gql"
	"github.com/wandb/wandb/core/internal/shared"
	"github.com/wandb/wandb/core/internal/version"
	"github.com/wandb/wandb/core/pkg/artifacts"
	fs "github.com/wandb/wandb/core/pkg/filestream"
	"github.com/wandb/wandb/core/pkg/observability"
	"github.com/wandb/wandb/core/pkg/service"
	"github.com/wandb/wandb/core/pkg/utils"
)

const (
	MetaFilename = "wandb-metadata.json"
	OutputFile   = "output.log"
	// RFC3339Micro Modified from time.RFC3339Nano
	RFC3339Micro             = "2006-01-02T15:04:05.000000Z07:00"
	configDebouncerRateLimit = 1 / 30.0 // todo: audit rate limit
	configDebouncerBurstSize = 1        // todo: audit burst size
)

// Sender is the sender for a stream it handles the incoming messages and sends to the server
// or/and to the dispatcher/handler
type Sender struct {
	// ctx is the context for the handler
	ctx context.Context

	// logger is the logger for the sender
	logger *observability.CoreLogger

	// settings is the settings for the sender
	settings *service.Settings

	// loopbackChan is the channel for loopback messages (messages from the sender to the handler)
	loopbackChan chan *service.Record

	// outChan is the channel for dispatcher messages
	outChan chan *service.Result

	// graphqlClient is the graphql client
	graphqlClient graphql.Client

	// fileStream is the file stream
	fileStream *fs.FileStream

	// filetransfer is the file uploader/downloader
	fileTransferManager *filetransfer.FileTransferManager

	// RunRecord is the run record
	RunRecord *service.RunRecord

	// resumeState is the resume state
	resumeState *ResumeState

	telemetry *service.TelemetryRecord

	ms *MetricSender

	configDebouncer *debounce.Debouncer

	// Keep track of summary which is being updated incrementally
	summaryMap map[string]*service.SummaryItem

	// Keep track of config which is being updated incrementally
	configMap map[string]interface{}

	// Info about the (local) server we are talking to
	serverInfo *gql.ServerInfoServerInfo

	// Keep track of exit record to pass to file stream when the time comes
	exitRecord *service.Record

	syncService *SyncService

	store *Store

	// TODO: move this somewhere else
	streamTableClientId string
}

// NewSender creates a new Sender with the given settings
func NewSender(ctx context.Context, settings *service.Settings, logger *observability.CoreLogger, loopbackChan chan *service.Record) *Sender {

	sender := &Sender{
		ctx:          ctx,
		settings:     settings,
		logger:       logger,
		summaryMap:   make(map[string]*service.SummaryItem),
		configMap:    make(map[string]interface{}),
		loopbackChan: loopbackChan,
		outChan:      make(chan *service.Result, BufferSize),
		telemetry:    &service.TelemetryRecord{CoreVersion: version.Version},
	}
	if !settings.GetXOffline().GetValue() {
		baseHeaders := map[string]string{
			"X-WANDB-USERNAME":   settings.GetUsername().GetValue(),
			"X-WANDB-USER-EMAIL": settings.GetEmail().GetValue(),
		}
		graphqlRetryClient := clients.NewRetryClient(
			clients.WithRetryClientLogger(logger),
			clients.WithRetryClientHttpAuthTransport(
				settings.GetApiKey().GetValue(),
				baseHeaders,
				settings.GetXExtraHttpHeaders().GetValue(),
			),
			clients.WithRetryClientRetryPolicy(clients.CheckRetry),
			clients.WithRetryClientResponseLogger(logger.Logger, func(resp *http.Response) bool {
				return resp.StatusCode >= 400
			}),
			clients.WithRetryClientRetryMax(int(settings.GetXGraphqlRetryMax().GetValue())),
			clients.WithRetryClientRetryWaitMin(time.Duration(settings.GetXGraphqlRetryWaitMinSeconds().GetValue()*int32(time.Second))),
			clients.WithRetryClientRetryWaitMax(time.Duration(settings.GetXGraphqlRetryWaitMaxSeconds().GetValue()*int32(time.Second))),
			clients.WithRetryClientHttpTimeout(time.Duration(settings.GetXGraphqlTimeoutSeconds().GetValue()*int32(time.Second))),
		)
		url := fmt.Sprintf("%s/graphql", settings.GetBaseUrl().GetValue())
		sender.graphqlClient = graphql.NewClient(url, graphqlRetryClient.StandardClient())

		fileStreamRetryClient := clients.NewRetryClient(
			clients.WithRetryClientLogger(logger),
			clients.WithRetryClientResponseLogger(logger.Logger, func(resp *http.Response) bool {
				return resp.StatusCode >= 400
			}),
			clients.WithRetryClientRetryMax(int(settings.GetXFileStreamRetryMax().GetValue())),
			clients.WithRetryClientRetryWaitMin(time.Duration(settings.GetXFileStreamRetryWaitMinSeconds().GetValue()*int32(time.Second))),
			clients.WithRetryClientRetryWaitMax(time.Duration(settings.GetXFileStreamRetryWaitMaxSeconds().GetValue()*int32(time.Second))),
			clients.WithRetryClientHttpTimeout(time.Duration(settings.GetXFileStreamTimeoutSeconds().GetValue()*int32(time.Second))),
			clients.WithRetryClientHttpAuthTransport(sender.settings.GetApiKey().GetValue()),
			// TODO(core:beta): add jitter to DefaultBackoff scheme
			// retryClient.BackOff = fs.GetBackoffFunc()
			// TODO(core:beta): add custom retry function
			// retryClient.CheckRetry = fs.GetCheckRetryFunc()
		)
		sender.fileStream = fs.NewFileStream(
			fs.WithSettings(settings),
			fs.WithLogger(logger),
			fs.WithHttpClient(fileStreamRetryClient),
		)
		fileTransferRetryClient := clients.NewRetryClient(
			clients.WithRetryClientLogger(logger),
			clients.WithRetryClientRetryPolicy(clients.CheckRetry),
			clients.WithRetryClientRetryMax(int(settings.GetXFileTransferRetryMax().GetValue())),
			clients.WithRetryClientRetryWaitMin(time.Duration(settings.GetXFileTransferRetryWaitMinSeconds().GetValue()*int32(time.Second))),
			clients.WithRetryClientRetryWaitMax(time.Duration(settings.GetXFileTransferRetryWaitMaxSeconds().GetValue()*int32(time.Second))),
			clients.WithRetryClientHttpTimeout(time.Duration(settings.GetXFileTransferTimeoutSeconds().GetValue()*int32(time.Second))),
		)
		defaultFileTransfer := filetransfer.NewDefaultFileTransfer(
			logger,
			fileTransferRetryClient,
		)
		sender.fileTransferManager = filetransfer.NewFileTransferManager(
			filetransfer.WithLogger(logger),
			filetransfer.WithSettings(settings),
			filetransfer.WithFileTransfer(defaultFileTransfer),
			filetransfer.WithFSCChan(sender.fileStream.GetInputChan()),
		)

		sender.getServerInfo()
	}
	sender.configDebouncer = debounce.NewDebouncer(
		configDebouncerRateLimit,
		configDebouncerBurstSize,
		logger,
	)

	return sender
}

// do sending of messages to the server
func (s *Sender) do(inChan <-chan *service.Record) {
	defer s.logger.Reraise()
	s.logger.Info("sender: started", "stream_id", s.settings.RunId)

	for record := range inChan {
		s.sendRecord(record)
		// TODO: reevaluate the logic here
		s.configDebouncer.Debounce(s.upsertConfig)
	}
	s.logger.Info("sender: closed", "stream_id", s.settings.RunId)
}

func (s *Sender) Close() {
	// sender is done processing data, close our dispatch channel
	close(s.outChan)
}

func (s *Sender) SetOutboundChannel(out chan *service.Result) {
	s.outChan = out
}

func (s *Sender) GetOutboundChannel() chan *service.Result {
	return s.outChan
}

func (s *Sender) SetGraphqlClient(client graphql.Client) {
	s.graphqlClient = client
}

func (s *Sender) SendRecord(record *service.Record) {
	// this is for testing purposes only yet
	s.sendRecord(record)
}

// sendRecord sends a record
func (s *Sender) sendRecord(record *service.Record) {
	s.logger.Debug("sender: sendRecord", "record", record, "stream_id", s.settings.RunId)
	switch x := record.RecordType.(type) {
	case *service.Record_Run:
		s.sendRun(record, x.Run)
	case *service.Record_Footer:
	case *service.Record_Header:
	case *service.Record_Final:
	case *service.Record_Exit:
		s.sendExit(record, x.Exit)
	case *service.Record_Alert:
		s.sendAlert(record, x.Alert)
	case *service.Record_Metric:
		s.sendMetric(record, x.Metric)
	case *service.Record_Files:
		s.sendFiles(record, x.Files)
	case *service.Record_History:
		s.sendHistory(record, x.History)
	case *service.Record_Summary:
		s.sendSummary(record, x.Summary)
	case *service.Record_Config:
		s.sendConfig(record, x.Config)
	case *service.Record_Stats:
		s.sendSystemMetrics(record, x.Stats)
	case *service.Record_OutputRaw:
		s.sendOutputRaw(record, x.OutputRaw)
	case *service.Record_Telemetry:
		s.sendTelemetry(record, x.Telemetry)
	case *service.Record_Preempting:
		s.sendPreempting(record)
	case *service.Record_Request:
		s.sendRequest(record, x.Request)
	case *service.Record_LinkArtifact:
		s.sendLinkArtifact(record)
	case *service.Record_UseArtifact:
	case *service.Record_StreamTable:
		s.sendStreamTable(record, x.StreamTable)
	case *service.Record_StreamData:
		s.sendStreamData(record)
	case *service.Record_Artifact:
	case nil:
		err := fmt.Errorf("sender: sendRecord: nil RecordType")
		s.logger.CaptureFatalAndPanic("sender: sendRecord: nil RecordType", err)
	default:
		err := fmt.Errorf("sender: sendRecord: unexpected type %T", x)
		s.logger.CaptureFatalAndPanic("sender: sendRecord: unexpected type", err)
	}
}

// sendRequest sends a request
func (s *Sender) sendRequest(record *service.Record, request *service.Request) {

	switch x := request.RequestType.(type) {
	case *service.Request_RunStart:
		s.sendRunStart(x.RunStart)
	case *service.Request_NetworkStatus:
		s.sendNetworkStatusRequest(x.NetworkStatus)
	case *service.Request_Defer:
		s.sendDefer(x.Defer)
	case *service.Request_Metadata:
		s.sendMetadata(x.Metadata)
	case *service.Request_LogArtifact:
		s.sendLogArtifact(record, x.LogArtifact)
	case *service.Request_PollExit:
	case *service.Request_ServerInfo:
		s.sendServerInfo(record, x.ServerInfo)
	case *service.Request_DownloadArtifact:
		s.sendDownloadArtifact(record, x.DownloadArtifact)
	case *service.Request_Sync:
		s.sendSync(record, x.Sync)
	case *service.Request_SenderRead:
		s.sendSenderRead(record, x.SenderRead)
	case nil:
		err := fmt.Errorf("sender: sendRequest: nil RequestType")
		s.logger.CaptureFatalAndPanic("sender: sendRequest: nil RequestType", err)
	default:
		err := fmt.Errorf("sender: sendRequest: unexpected type %T", x)
		s.logger.CaptureFatalAndPanic("sender: sendRequest: unexpected type", err)
	}
}

<<<<<<< HEAD
func (s *Sender) startFileStream(fsPath string, useAsync bool) {
	headers := map[string]string{}
	if useAsync {
		headers["X-WANDB-USE-ASYNC-FILESTREAM"] = "true"
	}

	fileStreamRetryClient := clients.NewRetryClient(
		clients.WithRetryClientLogger(s.logger),
		clients.WithRetryClientRetryMax(int(s.settings.GetXFileStreamRetryMax().GetValue())),
		clients.WithRetryClientRetryWaitMin(time.Duration(s.settings.GetXFileStreamRetryWaitMinSeconds().GetValue()*int32(time.Second))),
		clients.WithRetryClientRetryWaitMax(time.Duration(s.settings.GetXFileStreamRetryWaitMaxSeconds().GetValue()*int32(time.Second))),
		clients.WithRetryClientHttpTimeout(time.Duration(s.settings.GetXFileStreamTimeoutSeconds().GetValue()*int32(time.Second))),
		clients.WithRetryClientHttpAuthTransport(s.settings.GetApiKey().GetValue(), headers),
		// TODO(nexus:beta): add jitter to DefaultBackoff scheme
		// retryClient.BackOff = fs.GetBackoffFunc()
		// TODO(nexus:beta): add custom retry function
		// retryClient.CheckRetry = fs.GetCheckRetryFunc()
	)
	s.fileStream = fs.NewFileStream(
		fs.WithSettings(s.settings),
		fs.WithLogger(s.logger),
		fs.WithHttpClient(fileStreamRetryClient),
		fs.WithPath(fsPath),
		fs.WithOffsets(s.resumeState.GetFileStreamOffset()),
		fs.WithClientId(s.streamTableClientId),
	)

	s.fileStream.Start()
=======
// updateSettingsStartTime sets run start time in the settings if it is not set
func (s *Sender) updateSettingsStartTime() {
	// TODO: rewrite in a cleaner way
	if s.settings == nil || s.settings.XStartTime != nil {
		return
	}
	if s.RunRecord == nil || s.RunRecord.StartTime == nil {
		return
	}
	startTime := float64(s.RunRecord.StartTime.Seconds) + float64(s.RunRecord.StartTime.Nanos)/1e9
	s.settings.XStartTime = &wrapperspb.DoubleValue{Value: startTime}
>>>>>>> e395b7f5
}

// sendRun starts up all the resources for a run
func (s *Sender) sendRunStart(_ *service.RunStartRequest) {
	fsPath := fmt.Sprintf("%s/files/%s/%s/%s/file_stream",
		s.settings.GetBaseUrl().GetValue(), s.RunRecord.Entity, s.RunRecord.Project, s.RunRecord.RunId)

	fs.WithPath(fsPath)(s.fileStream)
	fs.WithOffsets(s.resumeState.GetFileStreamOffset())(s.fileStream)

<<<<<<< HEAD
	// Update run start time in the settings if it is not set
	if s.settings.XStartTime == nil {
		// TODO: rewrite in a more robust way
		startTime := float64(s.RunRecord.StartTime.Seconds) + float64(s.RunRecord.StartTime.Nanos)/1e9
		s.settings.XStartTime = &wrapperspb.DoubleValue{Value: startTime}
	}

	s.startFileStream(fsPath, false)
=======
	s.updateSettingsStartTime()
	s.fileStream.Start()
>>>>>>> e395b7f5
	s.fileTransferManager.Start()
}

func (s *Sender) sendNetworkStatusRequest(_ *service.NetworkStatusRequest) {
}

func (s *Sender) sendMetadata(request *service.MetadataRequest) {
	mo := protojson.MarshalOptions{
		Indent: "  ",
		// EmitUnpopulated: true,
	}
	jsonBytes, _ := mo.Marshal(request)
	_ = os.WriteFile(filepath.Join(s.settings.GetFilesDir().GetValue(), MetaFilename), jsonBytes, 0644)
	s.sendInternalFile(MetaFilename)
}

func (s *Sender) sendDefer(request *service.DeferRequest) {
	switch request.State {
	case service.DeferRequest_BEGIN:
		request.State++
		s.sendRequestDefer(request)
	case service.DeferRequest_FLUSH_RUN:
		request.State++
		s.sendRequestDefer(request)
	case service.DeferRequest_FLUSH_STATS:
		request.State++
		s.sendRequestDefer(request)
	case service.DeferRequest_FLUSH_PARTIAL_HISTORY:
		request.State++
		s.sendRequestDefer(request)
	case service.DeferRequest_FLUSH_TB:
		request.State++
		s.sendRequestDefer(request)
	case service.DeferRequest_FLUSH_SUM:
		request.State++
		s.sendRequestDefer(request)
	case service.DeferRequest_FLUSH_DEBOUNCER:
		s.configDebouncer.Flush(s.upsertConfig)
		request.State++
		s.sendRequestDefer(request)
	case service.DeferRequest_FLUSH_OUTPUT:
		s.sendInternalFile(OutputFile)
		request.State++
		s.sendRequestDefer(request)
	case service.DeferRequest_FLUSH_JOB:
		request.State++
		s.sendRequestDefer(request)
	case service.DeferRequest_FLUSH_DIR:
		request.State++
		s.sendRequestDefer(request)
	case service.DeferRequest_FLUSH_FP:
		s.fileTransferManager.Close()
		request.State++
		s.sendRequestDefer(request)
	case service.DeferRequest_JOIN_FP:
		request.State++
		s.sendRequestDefer(request)
	case service.DeferRequest_FLUSH_FS:
		s.fileStream.Close()
		request.State++
		s.sendRequestDefer(request)
	case service.DeferRequest_FLUSH_FINAL:
		request.State++
		s.sendRequestDefer(request)
	case service.DeferRequest_END:
		request.State++
		s.syncService.Flush()
		s.respondExit(s.exitRecord)
	default:
		err := fmt.Errorf("sender: sendDefer: unexpected state %v", request.State)
		s.logger.CaptureFatalAndPanic("sender: sendDefer: unexpected state", err)
	}
}

func (s *Sender) sendRequestDefer(request *service.DeferRequest) {
	rec := &service.Record{
		RecordType: &service.Record_Request{Request: &service.Request{
			RequestType: &service.Request_Defer{Defer: request},
		}},
		Control: &service.Control{AlwaysSend: true},
	}
	s.loopbackChan <- rec
}

func (s *Sender) sendTelemetry(_ *service.Record, telemetry *service.TelemetryRecord) {
	proto.Merge(s.telemetry, telemetry)
	s.updateConfigPrivate(s.telemetry)
	// TODO(perf): improve when debounce config is added, for now this sends all the time
	s.sendConfig(nil, nil /*configRecord*/)
}

func (s *Sender) sendPreempting(record *service.Record) {
	s.fileStream.StreamRecord(record)
}

func (s *Sender) sendLinkArtifact(record *service.Record) {
	linker := artifacts.ArtifactLinker{
		Ctx:           s.ctx,
		Logger:        s.logger,
		LinkArtifact:  record.GetLinkArtifact(),
		GraphqlClient: s.graphqlClient,
	}
	err := linker.Link()
	if err != nil {
		s.logger.CaptureFatalAndPanic("sender: sendLinkArtifact: link failure", err)
	}

	result := &service.Result{
		Control: record.Control,
		Uuid:    record.Uuid,
	}
	s.outChan <- result
}

// updateConfig updates the config map with the config record
func (s *Sender) updateConfig(configRecord *service.ConfigRecord) {
	// TODO: handle nested key updates and deletes
	for _, d := range configRecord.GetUpdate() {
		var value interface{}
		if err := json.Unmarshal([]byte(d.GetValueJson()), &value); err != nil {
			s.logger.CaptureError("unmarshal problem", err)
			continue
		}
		keyList := d.GetNestedKey()
		if keyList == nil {
			keyList = []string{d.GetKey()}
		}
		target := s.configMap
		for _, k := range keyList[:len(keyList)-1] {
			val, ok := target[k].(map[string]interface{})
			if !ok {
				val = make(map[string]interface{})
				target[k] = val
			}
			target = val
		}
		target[keyList[len(keyList)-1]] = value
	}
	for _, d := range configRecord.GetRemove() {
		delete(s.configMap, d.GetKey())
	}
}

// updateConfigPrivate updates the private part of the config map
func (s *Sender) updateConfigPrivate(telemetry *service.TelemetryRecord) {
	if _, ok := s.configMap["_wandb"]; !ok {
		s.configMap["_wandb"] = make(map[string]interface{})
	}

	switch v := s.configMap["_wandb"].(type) {
	case map[string]interface{}:
		if telemetry.GetCliVersion() != "" {
			v["cli_version"] = telemetry.CliVersion
		}
		if telemetry.GetPythonVersion() != "" {
			v["python_version"] = telemetry.PythonVersion
		}
		v["t"] = corelib.ProtoEncodeToDict(s.telemetry)
		if s.ms != nil {
			v["m"] = s.ms.configMetrics
		}
		// todo: add the rest of the telemetry from telemetry
	default:
		err := fmt.Errorf("can not parse config _wandb, saw: %v", v)
		s.logger.CaptureFatalAndPanic("sender received error", err)
	}
}

// serializeConfig serializes the config map to a json string
// that can be sent to the server
func (s *Sender) serializeConfig() string {
	valueConfig := make(map[string]map[string]interface{})
	for key, elem := range s.configMap {
		valueConfig[key] = make(map[string]interface{})
		valueConfig[key]["value"] = elem
	}
	configJson, err := json.Marshal(valueConfig)
	if err != nil {
		err = fmt.Errorf("failed to marshal config: %s", err)
		s.logger.CaptureFatalAndPanic("sender: sendRun: ", err)
	}
	return string(configJson)
}

func (s *Sender) sendRun(record *service.Record, run *service.RunRecord) {

	if s.RunRecord == nil && s.graphqlClient != nil {
		var ok bool
		s.RunRecord, ok = proto.Clone(run).(*service.RunRecord)
		if !ok {
			err := fmt.Errorf("failed to clone RunRecord")
			s.logger.CaptureFatalAndPanic("sender: sendRun: ", err)
		}

		if err := s.checkAndUpdateResumeState(record, s.RunRecord); err != nil {
			s.logger.Error("sender: sendRun: failed to checkAndUpdateResumeState", "error", err)
			return
		}
	}

	if s.graphqlClient != nil {

		s.updateConfig(run.Config)
		proto.Merge(s.telemetry, run.Telemetry)
		s.updateConfigPrivate(run.Telemetry)
		config := s.serializeConfig()

		var tags []string
		tags = append(tags, run.Tags...)

		var commit, repo string
		git := run.GetGit()
		if git != nil {
			commit = git.GetCommit()
			repo = git.GetRemoteUrl()
		}

		program := s.settings.GetProgram().GetValue()
		// start a new context with an additional argument from the parent context
		// this is used to pass the retry function to the graphql client
		ctx := context.WithValue(s.ctx, clients.CtxRetryPolicyKey, clients.UpsertBucketRetryPolicy)
		data, err := gql.UpsertBucket(
			ctx,                              // ctx
			s.graphqlClient,                  // client
			nil,                              // id
			&run.RunId,                       // name
			utils.NilIfZero(run.Project),     // project
			utils.NilIfZero(run.Entity),      // entity
			utils.NilIfZero(run.RunGroup),    // groupName
			nil,                              // description
			utils.NilIfZero(run.DisplayName), // displayName
			utils.NilIfZero(run.Notes),       // notes
			utils.NilIfZero(commit),          // commit
			&config,                          // config
			utils.NilIfZero(run.Host),        // host
			nil,                              // debug
			utils.NilIfZero(program),         // program
			utils.NilIfZero(repo),            // repo
			utils.NilIfZero(run.JobType),     // jobType
			nil,                              // state
			nil,                              // sweep
			tags,                             // tags []string,
			nil,                              // summaryMetrics
		)
		if err != nil {
			err = fmt.Errorf("failed to upsert bucket: %s", err)
			s.logger.Error("sender: sendRun:", "error", err)
			// TODO(sync): make this more robust in case of a failed UpsertBucket request.
			//  Need to inform the sync service that this ops failed.
			if record.GetControl().GetReqResp() || record.GetControl().GetMailboxSlot() != "" {
				result := &service.Result{
					ResultType: &service.Result_RunResult{
						RunResult: &service.RunUpdateResult{
							Error: &service.ErrorInfo{
								Message: err.Error(),
								Code:    service.ErrorInfo_COMMUNICATION,
							},
						},
					},
					Control: record.Control,
					Uuid:    record.Uuid,
				}
				s.outChan <- result
			}
			return
		}

		s.RunRecord.DisplayName = *data.UpsertBucket.Bucket.DisplayName
		s.RunRecord.Project = data.UpsertBucket.Bucket.Project.Name
		s.RunRecord.Entity = data.UpsertBucket.Bucket.Project.Entity.Name
	}

	if record.GetControl().GetReqResp() || record.GetControl().GetMailboxSlot() != "" {
		runResult := s.RunRecord
		if runResult == nil {
			runResult = run
		}
		result := &service.Result{
			ResultType: &service.Result_RunResult{
				RunResult: &service.RunUpdateResult{Run: runResult},
			},
			Control: record.Control,
			Uuid:    record.Uuid,
		}
		s.outChan <- result
	}
}

// sendHistory sends a history record to the file stream,
// which will then send it to the server
func (s *Sender) sendHistory(record *service.Record, _ *service.HistoryRecord) {
	s.fileStream.StreamRecord(record)
}

func (s *Sender) sendSummary(_ *service.Record, summary *service.SummaryRecord) {
	// TODO(network): buffer summary sending for network efficiency until we can send only updates
	// TODO(compat): handle deletes, nested keys
	// TODO(compat): write summary file

	// track each key in the in memory summary store
	// TODO(memory): avoid keeping summary for all distinct keys
	for _, item := range summary.Update {
		s.summaryMap[item.Key] = item
	}

	// build list of summary items from the map
	var summaryItems []*service.SummaryItem
	for _, v := range s.summaryMap {
		summaryItems = append(summaryItems, v)
	}

	// build a full summary record to send
	record := &service.Record{
		RecordType: &service.Record_Summary{
			Summary: &service.SummaryRecord{
				Update: summaryItems,
			},
		},
	}

	s.fileStream.StreamRecord(record)
}

func (s *Sender) upsertConfig() {
	if s.graphqlClient == nil {
		return
	}
	config := s.serializeConfig()

	ctx := context.WithValue(s.ctx, clients.CtxRetryPolicyKey, clients.UpsertBucketRetryPolicy)
	_, err := gql.UpsertBucket(
		ctx,                                  // ctx
		s.graphqlClient,                      // client
		nil,                                  // id
		&s.RunRecord.RunId,                   // name
		utils.NilIfZero(s.RunRecord.Project), // project
		utils.NilIfZero(s.RunRecord.Entity),  // entity
		nil,                                  // groupName
		nil,                                  // description
		nil,                                  // displayName
		nil,                                  // notes
		nil,                                  // commit
		&config,                              // config
		nil,                                  // host
		nil,                                  // debug
		nil,                                  // program
		nil,                                  // repo
		nil,                                  // jobType
		nil,                                  // state
		nil,                                  // sweep
		nil,                                  // tags []string,
		nil,                                  // summaryMetrics
	)
	if err != nil {
		s.logger.Error("sender: sendConfig:", "error", err)
	}
}

// sendConfig sends a config record to the server via an upsertBucket mutation
// and updates the in memory config
func (s *Sender) sendConfig(_ *service.Record, configRecord *service.ConfigRecord) {
	if configRecord != nil {
		s.updateConfig(configRecord)
	}
	s.configDebouncer.SetNeedsDebounce()
}

// sendSystemMetrics sends a system metrics record via the file stream
func (s *Sender) sendSystemMetrics(record *service.Record, _ *service.StatsRecord) {
	s.fileStream.StreamRecord(record)
}

func (s *Sender) sendOutputRaw(record *service.Record, _ *service.OutputRawRecord) {
	// TODO: match logic handling of lines to the one in the python version
	// - handle carriage returns (for tqdm-like progress bars)
	// - handle caching multiple (non-new lines) and sending them in one chunk
	// - handle lines longer than ~60_000 characters

	// copy the record to avoid mutating the original
	recordCopy := proto.Clone(record).(*service.Record)
	outputRaw := recordCopy.GetOutputRaw()

	// ignore empty "new lines"
	if outputRaw.Line == "\n" {
		return
	}

	outputFile := filepath.Join(s.settings.GetFilesDir().GetValue(), OutputFile)
	// append line to file
	f, err := os.OpenFile(outputFile, os.O_CREATE|os.O_APPEND|os.O_WRONLY, 0644)
	if err != nil {
		s.logger.Error("sender: sendOutputRaw: failed to open output file", "error", err)
	}
	if _, err := f.WriteString(outputRaw.Line + "\n"); err != nil {
		s.logger.Error("sender: sendOutputRaw: failed to write to output file", "error", err)
	}
	defer func() {
		if err := f.Close(); err != nil {
			s.logger.Error("sender: sendOutputRaw: failed to close output file", "error", err)
		}
	}()

	// generate compatible timestamp to python iso-format (microseconds without Z)
	t := strings.TrimSuffix(time.Now().UTC().Format(RFC3339Micro), "Z")
	outputRaw.Line = fmt.Sprintf("%s %s", t, outputRaw.Line)
	if outputRaw.OutputType == service.OutputRawRecord_STDERR {
		outputRaw.Line = fmt.Sprintf("ERROR %s", outputRaw.Line)
	}
	s.fileStream.StreamRecord(recordCopy)
}

func (s *Sender) sendAlert(_ *service.Record, alert *service.AlertRecord) {
	if s.graphqlClient == nil {
		return
	}

	if s.RunRecord == nil {
		err := fmt.Errorf("sender: sendFile: RunRecord not set")
		s.logger.CaptureFatalAndPanic("sender received error", err)
	}
	// TODO: handle invalid alert levels
	severity := gql.AlertSeverity(alert.Level)

	data, err := gql.NotifyScriptableRunAlert(
		s.ctx,
		s.graphqlClient,
		s.RunRecord.Entity,
		s.RunRecord.Project,
		s.RunRecord.RunId,
		alert.Title,
		alert.Text,
		&severity,
		&alert.WaitDuration,
	)
	if err != nil {
		err = fmt.Errorf("sender: sendAlert: failed to notify scriptable run alert: %s", err)
		s.logger.CaptureError("sender received error", err)
	} else {
		s.logger.Info("sender: sendAlert: notified scriptable run alert", "data", data)
	}

}

// respondExit called from the end of the defer state machine
func (s *Sender) respondExit(record *service.Record) {
	if record == nil || s.settings.GetXSync().GetValue() {
		return
	}
	if record.Control.ReqResp || record.Control.MailboxSlot != "" {
		result := &service.Result{
			ResultType: &service.Result_ExitResult{ExitResult: &service.RunExitResult{}},
			Control:    record.Control,
			Uuid:       record.Uuid,
		}
		s.outChan <- result
	}
}

// sendExit sends an exit record to the server and triggers the shutdown of the stream
func (s *Sender) sendExit(record *service.Record, _ *service.RunExitRecord) {
	// response is done by respondExit() and called when defer state machine is complete
	s.exitRecord = record

	s.fileStream.StreamRecord(record)

	// send a defer request to the handler to indicate that the user requested to finish the stream
	// and the defer state machine can kick in triggering the shutdown process
	request := &service.Request{RequestType: &service.Request_Defer{
		Defer: &service.DeferRequest{State: service.DeferRequest_BEGIN}},
	}
	if record.Control == nil {
		record.Control = &service.Control{AlwaysSend: true}
	}

	rec := &service.Record{
		RecordType: &service.Record_Request{Request: request},
		Control:    record.Control,
		Uuid:       record.Uuid,
	}
	s.loopbackChan <- rec
}

// sendMetric sends a metrics record to the file stream,
// which will then send it to the server
func (s *Sender) sendMetric(record *service.Record, metric *service.MetricRecord) {
	if s.ms == nil {
		s.ms = NewMetricSender()
	}

	if metric.GetGlobName() != "" {
		s.logger.Warn("sender: sendMetric: glob name is not supported in the backend", "globName", metric.GetGlobName())
		return
	}

	s.encodeMetricHints(record, metric)
	s.updateConfigPrivate(nil /*telemetry*/)
	s.sendConfig(nil, nil /*configRecord*/)
}

// sendFiles iterates over the files in the FilesRecord and sends them to
func (s *Sender) sendFiles(_ *service.Record, filesRecord *service.FilesRecord) {
	files := filesRecord.GetFiles()
	for _, file := range files {
		if strings.HasPrefix(file.GetPath(), "media") {
			s.sendFile(file.GetPath(), filetransfer.MediaFile)
		} else {
			s.sendFile(file.GetPath(), filetransfer.OtherFile)
		}
	}
}

func (s *Sender) sendInternalFile(path string) {
	// check if the file exists
	fullPath := filepath.Join(s.settings.GetFilesDir().GetValue(), path)
	if _, err := os.Stat(fullPath); os.IsNotExist(err) {
		s.logger.Info("sender: sendInternalFile: file does not exist", "path", path)
		return
	}
	s.loopbackChan <- &service.Record{
		RecordType: &service.Record_Files{
			Files: &service.FilesRecord{
				Files: []*service.FilesItem{
					{Path: path},
				},
			},
		},
	}
}

// sendFile sends a file to the server
func (s *Sender) sendFile(name string, fileType filetransfer.FileType) {
	if s.graphqlClient == nil || s.fileTransferManager == nil {
		return
	}

	if s.RunRecord == nil {
		err := fmt.Errorf("sender: sendFile: RunRecord not set")
		s.logger.CaptureFatalAndPanic("sender received error", err)
	}

	data, err := gql.CreateRunFiles(s.ctx, s.graphqlClient, s.RunRecord.Entity, s.RunRecord.Project, s.RunRecord.RunId, []string{name})
	if err != nil {
		err = fmt.Errorf("sender: sendFile: failed to get upload urls: %s", err)
		s.logger.CaptureFatalAndPanic("sender received error", err)
	}

	for _, file := range data.GetCreateRunFiles().GetFiles() {
		fullPath := filepath.Join(s.settings.GetFilesDir().GetValue(), file.Name)
		task := &filetransfer.Task{Type: filetransfer.UploadTask, Path: fullPath, Name: file.Name, Url: *file.UploadUrl, FileType: fileType}

		task.SetProgressCallback(
			func(processed, total int) {
				if processed == 0 {
					return
				}
				request := &service.Request{
					RequestType: &service.Request_FileTransferInfo{
						FileTransferInfo: &service.FileTransferInfoRequest{
							Type: service.FileTransferInfoRequest_Upload,
							Path: fullPath,
							// Url:       *file.UploadUrl,
							Size:      int64(total),
							Processed: int64(processed),
						},
					},
				}

				rec := &service.Record{
					RecordType: &service.Record_Request{Request: request},
				}
				s.loopbackChan <- rec
			},
		)
		task.AddCompletionCallback(s.fileTransferManager.FileStreamCallback())
		task.AddCompletionCallback(
			func(*filetransfer.Task) {
				fileCounts := &service.FileCounts{}
				switch fileType {
				case filetransfer.MediaFile:
					fileCounts.MediaCount = 1
				case filetransfer.OtherFile:
					fileCounts.OtherCount = 1
				case filetransfer.WandbFile:
					fileCounts.WandbCount = 1
				}

				request := &service.Request{
					RequestType: &service.Request_FileTransferInfo{
						FileTransferInfo: &service.FileTransferInfoRequest{
							Type:       service.FileTransferInfoRequest_Upload,
							Path:       fullPath,
							Size:       task.Size,
							Processed:  task.Size,
							FileCounts: fileCounts,
						},
					},
				}

				rec := &service.Record{
					RecordType: &service.Record_Request{Request: request},
				}
				s.loopbackChan <- rec
			},
		)

		s.fileTransferManager.AddTask(task)
	}
}

func (s *Sender) sendLogArtifact(record *service.Record, msg *service.LogArtifactRequest) {
	var response service.LogArtifactResponse
	saver := artifacts.NewArtifactSaver(
		s.ctx, s.graphqlClient, s.fileTransferManager, msg.Artifact, msg.HistoryStep, msg.StagingDir,
	)
	artifactID, err := saver.Save()
	if err != nil {
		response.ErrorMessage = err.Error()
	} else {
		response.ArtifactId = artifactID
	}

	result := &service.Result{
		ResultType: &service.Result_Response{
			Response: &service.Response{
				ResponseType: &service.Response_LogArtifactResponse{
					LogArtifactResponse: &response,
				},
			},
		},
		Control: record.Control,
		Uuid:    record.Uuid,
	}
	s.outChan <- result
}

func (s *Sender) sendDownloadArtifact(record *service.Record, msg *service.DownloadArtifactRequest) {
	var response service.DownloadArtifactResponse
	downloader := artifacts.NewArtifactDownloader(s.ctx, s.graphqlClient, s.fileTransferManager, msg.ArtifactId, msg.DownloadRoot, &msg.AllowMissingReferences)
	err := downloader.Download()
	if err != nil {
		s.logger.CaptureError("senderError: downloadArtifact: failed to download artifact: %v", err)
		response.ErrorMessage = err.Error()
	}

	result := &service.Result{
		ResultType: &service.Result_Response{
			Response: &service.Response{
				ResponseType: &service.Response_DownloadArtifactResponse{
					DownloadArtifactResponse: &response,
				},
			},
		},
		Control: record.Control,
		Uuid:    record.Uuid,
	}
	s.outChan <- result
}

func (s *Sender) sendSync(record *service.Record, request *service.SyncRequest) {

	s.syncService = NewSyncService(s.ctx,
		WithSyncServiceLogger(s.logger),
		WithSyncServiceSenderFunc(s.sendRecord),
		WithSyncServiceOverwrite(request.GetOverwrite()),
		WithSyncServiceSkip(request.GetSkip()),
		WithSyncServiceFlushCallback(func(err error) {
			var errorInfo *service.ErrorInfo
			if err != nil {
				errorInfo = &service.ErrorInfo{
					Message: err.Error(),
					Code:    service.ErrorInfo_UNKNOWN,
				}
			}

			var url string
			if s.RunRecord != nil {
				baseUrl := s.settings.GetBaseUrl().GetValue()
				baseUrl = strings.Replace(baseUrl, "api.", "", 1)
				url = fmt.Sprintf("%s/%s/%s/runs/%s", baseUrl, s.RunRecord.Entity, s.RunRecord.Project, s.RunRecord.RunId)
			}
			result := &service.Result{
				ResultType: &service.Result_Response{
					Response: &service.Response{
						ResponseType: &service.Response_SyncResponse{
							SyncResponse: &service.SyncResponse{
								Url:   url,
								Error: errorInfo,
							},
						},
					},
				},
				Control: record.Control,
				Uuid:    record.Uuid,
			}
			s.outChan <- result
		}),
	)
	s.syncService.Start()

	rec := &service.Record{
		RecordType: &service.Record_Request{
			Request: &service.Request{
				RequestType: &service.Request_SenderRead{
					SenderRead: &service.SenderReadRequest{
						StartOffset: request.GetStartOffset(),
						FinalOffset: request.GetFinalOffset(),
					},
				},
			},
		},
		Control: record.Control,
		Uuid:    record.Uuid,
	}
	s.loopbackChan <- rec
}

func (s *Sender) sendSenderRead(record *service.Record, request *service.SenderReadRequest) {
	if s.store == nil {
		store := NewStore(s.ctx, s.settings.GetSyncFile().GetValue(), s.logger)
		err := store.Open(os.O_RDONLY)
		if err != nil {
			s.logger.CaptureError("sender: sendSenderRead: failed to create store", err)
			return
		}
		s.store = store
	}
	// TODO:
	// 1. seek to startOffset
	//
	// if err := s.store.reader.SeekRecord(request.GetStartOffset()); err != nil {
	// 	s.logger.CaptureError("sender: sendSenderRead: failed to seek record", err)
	// 	return
	// }
	// 2. read records until finalOffset
	//
	for {
		record, err := s.store.Read()
		if s.settings.GetXSync().GetValue() {
			s.syncService.SyncRecord(record, err)
		} else if record != nil {
			s.sendRecord(record)
		}
		if err == io.EOF {
			return
		}
		if err != nil {
			s.logger.CaptureError("sender: sendSenderRead: failed to read record", err)
			return
		}
	}
}

func (s *Sender) getServerInfo() {
	if s.graphqlClient == nil {
		return
	}

	data, err := gql.ServerInfo(s.ctx, s.graphqlClient)
	if err != nil {
		err = fmt.Errorf("sender: getServerInfo: failed to get server info: %s", err)
		s.logger.CaptureError("sender received error", err)
		return
	}
	s.serverInfo = data.GetServerInfo()

	s.logger.Info("sender: getServerInfo: got server info", "serverInfo", s.serverInfo)
}

// TODO: this function is for deciding which GraphQL query/mutation versions to use
// func (s *Sender) getServerVersion() string {
// 	if s.serverInfo == nil {
// 		return ""
// 	}
// 	return s.serverInfo.GetLatestLocalVersionInfo().GetVersionOnThisInstanceString()
// }

func (s *Sender) sendServerInfo(record *service.Record, _ *service.ServerInfoRequest) {

	localInfo := &service.LocalInfo{}
	if s.serverInfo != nil && s.serverInfo.GetLatestLocalVersionInfo() != nil {
		localInfo = &service.LocalInfo{
			Version:   s.serverInfo.GetLatestLocalVersionInfo().GetLatestVersionString(),
			OutOfDate: s.serverInfo.GetLatestLocalVersionInfo().GetOutOfDate(),
		}
	}

	result := &service.Result{
		ResultType: &service.Result_Response{
			Response: &service.Response{
				ResponseType: &service.Response_ServerInfoResponse{
					ServerInfoResponse: &service.ServerInfoResponse{
						LocalInfo: localInfo,
					},
				},
			},
		},
		Control: record.Control,
		Uuid:    record.Uuid,
	}
	s.outChan <- result
}

func (s *Sender) sendStreamTable(record *service.Record, streamTable *service.StreamTableRecord) {
	run := streamTable
	zero := ""
	ctx := context.WithValue(s.ctx, clients.CtxRetryPolicyKey, clients.UpsertBucketRetryPolicy)
	_, err := gql.UpsertBucket(
		ctx,                          // ctx
		s.graphqlClient,              // client
		nil,                          // id
		&run.RunId,                   // name
		utils.NilIfZero(run.Project), // project
		utils.NilIfZero(run.Entity),  // entity
		utils.NilIfZero(zero),        // groupName
		nil,                          // description
		utils.NilIfZero(zero),        // displayName
		utils.NilIfZero(zero),        // notes
		utils.NilIfZero(zero),        // commit
		nil,                          // config
		utils.NilIfZero(zero),        // host
		nil,                          // debug
		utils.NilIfZero(zero),        // program
		utils.NilIfZero(zero),        // repo
		utils.NilIfZero(zero),        // jobType
		nil,                          // state
		nil,                          // sweep
		nil,                          // tags []string,
		nil,                          // summaryMetrics
	)
	if err != nil {
		s.logger.CaptureFatalAndPanic("sender: upsertBucket: could not create stream", err)
	}

	s.startStreamTable(streamTable)
	result := &service.Result{
		ResultType: &service.Result_RunResult{},
		Control:    record.Control,
		Uuid:       record.Uuid,
	}
	s.createStreamTableArtifact(streamTable)
	s.outChan <- result
}

func (s *Sender) createStreamTableArtifact(streamTable *service.StreamTableRecord) {
	// TODO: convert to proper json struct
	weaveObjectData := map[string]interface{}{
		"_type":        "stream_table",
		"table_name":   streamTable.Table,
		"project_name": streamTable.Project,
		"entity_name":  streamTable.Entity,
	}
	weaveTypeData := map[string]interface{}{
		"type": "stream_table",
		"_base_type": map[string]interface{}{
			"type": "Object",
		},
		"_is_object":   true,
		"table_name":   "string",
		"project_name": "string",
		"entity_name":  "string",
	}
	metadata := map[string]interface{}{
		"_weave_meta": map[string]interface{}{
			"is_panel":     false,
			"is_weave_obj": true,
			"type_name":    "stream_table",
		},
	}
	metadataJson, err := json.Marshal(metadata)
	if err != nil {
		s.logger.CaptureFatalAndPanic("sender: createStreamTableArtifact: bad weave meta", err)
	}

	sequenceClientId := shared.ShortID(32)
	baseArtifact := &service.ArtifactRecord{
		Manifest: &service.ArtifactManifest{
			Version:       1,
			StoragePolicy: "wandb-storage-policy-v1",
			StoragePolicyConfig: []*service.StoragePolicyConfigItem{{
				Key:       "storageLayout",
				ValueJson: "\"V2\"",
			}},
		},
		Entity:           streamTable.Entity,
		Project:          streamTable.Project,
		RunId:            streamTable.RunId,
		Name:             streamTable.Table,
		Metadata:         string(metadataJson),
		Type:             "stream_table",
		Aliases:          []string{"latest"},
		Finalize:         true,
		ClientId:         s.streamTableClientId,
		SequenceClientId: sequenceClientId,
	}
	builder := artifacts.NewArtifactBuilder(baseArtifact)
	if err := builder.AddData("obj.object.json", weaveObjectData); err != nil {
		s.logger.CaptureFatalAndPanic("sender: createStreamTableArtifact: bad weave object", err)
	}
	if err := builder.AddData("obj.type.json", weaveTypeData); err != nil {
		s.logger.CaptureFatalAndPanic("sender: createStreamTableArtifact: bad weave type", err)
	}

	saver := artifacts.NewArtifactSaver(s.ctx, s.graphqlClient, s.fileTransferManager, builder.GetArtifact(), 0, "")
	_, err = saver.Save()
	if err != nil {
		s.logger.CaptureFatalAndPanic("sender: createStreamTableArtifact: could not create stream artifact", err)
	}
}

func (s *Sender) startStreamTable(streamTable *service.StreamTableRecord) {
	fsPath := fmt.Sprintf("%s/files/%s/%s/%s/file_stream",
		s.settings.GetBaseUrl().GetValue(), streamTable.Entity, streamTable.Project, streamTable.Table)
	s.streamTableClientId = shared.ShortID(32)
	s.startFileStream(fsPath, true)
	s.fileTransferManager.Start()
}

func (s *Sender) sendStreamData(record *service.Record) {
	s.fileStream.StreamRecord(record)
}<|MERGE_RESOLUTION|>--- conflicted
+++ resolved
@@ -303,7 +303,6 @@
 	}
 }
 
-<<<<<<< HEAD
 func (s *Sender) startFileStream(fsPath string, useAsync bool) {
 	headers := map[string]string{}
 	if useAsync {
@@ -332,7 +331,8 @@
 	)
 
 	s.fileStream.Start()
-=======
+}
+
 // updateSettingsStartTime sets run start time in the settings if it is not set
 func (s *Sender) updateSettingsStartTime() {
 	// TODO: rewrite in a cleaner way
@@ -344,7 +344,6 @@
 	}
 	startTime := float64(s.RunRecord.StartTime.Seconds) + float64(s.RunRecord.StartTime.Nanos)/1e9
 	s.settings.XStartTime = &wrapperspb.DoubleValue{Value: startTime}
->>>>>>> e395b7f5
 }
 
 // sendRun starts up all the resources for a run
@@ -355,19 +354,8 @@
 	fs.WithPath(fsPath)(s.fileStream)
 	fs.WithOffsets(s.resumeState.GetFileStreamOffset())(s.fileStream)
 
-<<<<<<< HEAD
-	// Update run start time in the settings if it is not set
-	if s.settings.XStartTime == nil {
-		// TODO: rewrite in a more robust way
-		startTime := float64(s.RunRecord.StartTime.Seconds) + float64(s.RunRecord.StartTime.Nanos)/1e9
-		s.settings.XStartTime = &wrapperspb.DoubleValue{Value: startTime}
-	}
-
+	s.updateSettingsStartTime()
 	s.startFileStream(fsPath, false)
-=======
-	s.updateSettingsStartTime()
-	s.fileStream.Start()
->>>>>>> e395b7f5
 	s.fileTransferManager.Start()
 }
 
