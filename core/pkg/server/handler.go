--- conflicted
+++ resolved
@@ -40,16 +40,6 @@
 
 type HandlerParams struct {
 	Settings          *service.Settings
-<<<<<<< HEAD
-	Logger            *observability.CoreLogger
-	FwdChannel        chan *service.Record
-	OutChannel        chan *service.Result
-	SystemMonitor     *monitor.SystemMonitor
-	TBHandler         *TBHandler
-	RunfilesUploader  runfiles.Uploader
-	FileTransferStats filetransfer.FileTransferStats
-	Mailbox           *mailbox.Mailbox
-=======
 	ForwardChan       chan *service.Record
 	OutChan           chan *service.Result
 	Logger            *observability.CoreLogger
@@ -60,7 +50,6 @@
 	RunfilesUploader  runfiles.Uploader
 	TBHandler         *TBHandler
 	SystemMonitor     *monitor.SystemMonitor
->>>>>>> 83d5fe71
 }
 
 // Handler is the handler for a stream it handles the incoming messages, processes them
@@ -81,12 +70,6 @@
 	// outChan is the channel for sending results to the client
 	outChan chan *service.Result
 
-<<<<<<< HEAD
-=======
-	// runTimer is used to track the run start and execution times
-	runTimer *timer.Timer
-
->>>>>>> 83d5fe71
 	// runRecord is the runRecord record received from the server
 	runRecord *service.RunRecord
 
@@ -142,7 +125,6 @@
 	params *HandlerParams,
 ) *Handler {
 	return &Handler{
-<<<<<<< HEAD
 		ctx:             ctx,
 		logger:          params.Logger,
 		internalPrinter: observability.NewPrinter[string](),
@@ -155,30 +137,14 @@
 		),
 		runMetric:             runmetric.NewMetricHandler(),
 		runTimer:              timer.New(),
-		fwdChan:               params.FwdChannel,
-		outChan:               params.OutChannel,
+		fwdChan:               params.ForwardChan,
+		outChan:               params.OutChan,
 		settings:              params.Settings,
 		systemMonitor:         params.SystemMonitor,
 		tbHandler:             params.TBHandler,
 		runfilesUploaderOrNil: params.RunfilesUploader,
 		fileTransferStats:     params.FileTransferStats,
 		mailbox:               params.Mailbox,
-=======
-		ctx:                   ctx,
-		runTimer:              timer.New(),
-		internalPrinter:       observability.NewPrinter[string](),
-		logger:                params.Logger,
-		settings:              params.Settings,
-		fwdChan:               params.ForwardChan,
-		outChan:               params.OutChan,
-		mailbox:               params.Mailbox,
-		summaryHandler:        params.SummaryHandler,
-		metricHandler:         params.MetricHandler,
-		fileTransferStats:     params.FileTransferStats,
-		runfilesUploaderOrNil: params.RunfilesUploader,
-		tbHandler:             params.TBHandler,
-		systemMonitor:         params.SystemMonitor,
->>>>>>> 83d5fe71
 	}
 }
 
@@ -885,12 +851,7 @@
 func (h *Handler) handleExit(record *service.Record, exit *service.RunExitRecord) {
 	// stop the run timer and set the runtime
 	h.runTimer.Pause()
-<<<<<<< HEAD
 	exit.Runtime = int32(h.runTimer.Elapsed().Seconds())
-=======
-	runtime := int32(h.runTimer.Elapsed().Seconds())
-	exit.Runtime = runtime
->>>>>>> 83d5fe71
 
 	// update summary with runtime
 	h.handleSummary(nil, &service.SummaryRecord{})
@@ -1043,10 +1004,6 @@
 	}
 
 	runtime := int32(h.runTimer.Elapsed().Seconds())
-<<<<<<< HEAD
-=======
-
->>>>>>> 83d5fe71
 	// update summary with runtime
 	summary.Update = append(summary.Update, &service.SummaryItem{
 		Key:       "_wandb",
@@ -1356,75 +1313,6 @@
 	}
 }
 
-<<<<<<< HEAD
-=======
-// flush history record to the writer and update the summary
-//
-// This function flushes the history record to the writer and updates the
-// summary. It is responsible for adding internal history items to the history
-// record, matching current history items with defined metrics, and creating
-// new metrics if needed. It also handles step metric in case it needs to be
-// synced, but not part of the history record. This function is also responsible
-// for sampling history items.
-func (h *Handler) flushHistory(history *service.HistoryRecord) {
-	if history.GetItem() == nil {
-		return
-	}
-
-	// adds internal history items to the history record
-	// these items are used for internal bookkeeping and are not sent by the user
-	// TODO: add a timestamp field to the history record
-	var runTime float64 = 0
-	if item, ok := h.activeHistory.GetItem("_timestamp"); ok {
-		value := item.GetValueJson()
-		val, err := strconv.ParseFloat(value, 64)
-		if err != nil {
-			h.logger.CaptureError("error parsing timestamp", err)
-		} else {
-			runTime = val - h.runTimer.GetStartTimeMicro()
-		}
-	}
-	history.Item = append(history.Item,
-		&service.HistoryItem{Key: "_runtime", ValueJson: fmt.Sprintf("%f", runTime)},
-	)
-	if !h.settings.GetXShared().GetValue() {
-		history.Item = append(history.Item,
-			&service.HistoryItem{Key: "_step", ValueJson: fmt.Sprintf("%d", history.GetStep().GetNum())},
-		)
-	}
-
-	// handles all history items. It is responsible for matching current history
-	// items with defined metrics, and creating new metrics if needed. It also handles step metric in case
-	// it needs to be synced, but not part of the history record.
-	// This means that there are metrics defined for this run
-	if h.metricHandler != nil {
-		for _, item := range history.GetItem() {
-			step := h.imputeStepMetric(item)
-			// TODO: fix this, we update history while we are iterating over it
-			// TODO: handle nested step metrics (e.g. step defined by another step)
-			if step != nil {
-				history.Item = append(history.Item, step)
-			}
-		}
-	}
-
-	h.sampleHistory(history)
-
-	record := &service.Record{
-		RecordType: &service.Record_History{History: history},
-	}
-	h.fwdRecord(record)
-
-	// TODO unify with handleSummary
-	// TODO add an option to disable summary (this could be quite expensive)
-	if h.summaryHandler == nil {
-		return
-	}
-	summary := corelib.ConsolidateSummaryItems(h.summaryHandler.consolidatedSummary, history.GetItem())
-	h.summaryHandler.updateSummaryDelta(summary)
-}
-
->>>>>>> 83d5fe71
 func (h *Handler) GetRun() *service.RunRecord {
 	return h.runRecord
 }