package runsummary

import (
	"errors"
	"fmt"

	"github.com/wandb/simplejsonext"
	"github.com/wandb/wandb/core/internal/pathtree"
	"github.com/wandb/wandb/core/internal/runhistory"
	"github.com/wandb/wandb/core/pkg/service"
)

// RunSummary tracks summary statistics for all metrics in a run.
type RunSummary struct {
	// summaries maps metrics to metricSummary objects.
	summaries *pathtree.PathTree
}

func New() *RunSummary {
	return &RunSummary{summaries: pathtree.New()}
}

// SetFromRecord explicitly sets the summary value of a metric.
//
// Returns an error if the item is not valid.
func (rs *RunSummary) SetFromRecord(record *service.SummaryItem) error {
	value, err := simplejsonext.UnmarshalString(record.ValueJson)
	if err != nil {
		return fmt.Errorf("runsummary: invalid summary JSON: %v", err)
	}

<<<<<<< HEAD
	updates := make([]*pathtree.PathItem, 0, len(summaryRecord.GetUpdate()))
	for _, item := range summaryRecord.GetUpdate() {
		data := []byte(item.GetValueJson())
		// For now, lets not handle non json data
		if len(data) == 0 {
			continue
		}
		update, err := json.Unmarshal(data)
		if err != nil {
			onError(err)
			continue
		}
		updates = append(updates, &pathtree.PathItem{
			Path:  keyPath(item),
			Value: update,
		})
=======
	rs.getOrMakeSummary(keyPath(record)).SetExplicit(value)

	return nil
}

func (rs *RunSummary) RemoveFromRecord(record *service.SummaryItem) {
	if len(record.NestedKey) > 0 {
		rs.Remove(
			pathtree.PathOf(
				record.NestedKey[0],
				record.NestedKey[1:]...,
			))
	} else {
		rs.Remove(pathtree.PathOf(record.Key))
>>>>>>> 0a772a55
	}
}

// Remove deletes the summary for a metric.
func (rs *RunSummary) Remove(path pathtree.TreePath) {
	summary, ok := rs.summaries.GetLeaf(path)
	if !ok {
		return
	}

	summary.(*metricSummary).Clear()
}

// UpdateSummaries updates metric summaries based on their new values
// and returns the updates made.
//
// The list of updates may be non-empty even on error. An error state
// may leave the run summary partially updated.
func (rs *RunSummary) UpdateSummaries(
	history *runhistory.RunHistory,
) ([]*service.SummaryItem, error) {
	var updates []*service.SummaryItem
	var errs []error

	history.ForEach(
		func(path pathtree.TreePath, value float64) bool {
			update, err := rs.updateSummary(path, func(ms *metricSummary) {
				ms.UpdateFloat(value)
			})

			if err != nil {
				errs = append(errs, err)
			}
			if update != nil {
				updates = append(updates, update)
			}

			return true
		},
		func(path pathtree.TreePath, value int64) bool {
			update, err := rs.updateSummary(path, func(ms *metricSummary) {
				ms.UpdateInt(value)
			})

			if err != nil {
				errs = append(errs, err)
			}
			if update != nil {
				updates = append(updates, update)
			}

			return true
		},
		func(path pathtree.TreePath, value any) bool {
			update, err := rs.updateSummary(path, func(ms *metricSummary) {
				ms.UpdateOther(value)
			})

			if err != nil {
				errs = append(errs, err)
			}
			if update != nil {
				updates = append(updates, update)
			}

			return true
		},
	)

	return updates, errors.Join(errs...)
}

func (rs *RunSummary) updateSummary(
	path pathtree.TreePath,
	update func(*metricSummary),
) (*service.SummaryItem, error) {
	summary := rs.getOrMakeSummary(path)

	update(summary)
	json, err := summary.ToExtendedJSON()

	switch {
	case err != nil:
		return nil, err

	case json != "":
		return &service.SummaryItem{
			NestedKey: path.Labels(),
			ValueJson: json,
		}, nil

	default:
		return nil, nil
	}
}

// ConfigureMetric sets the values to track for a metric.
func (rs *RunSummary) ConfigureMetric(
	path pathtree.TreePath,
	noSummary bool,
	track SummaryTypeFlags,
) {
	summary := rs.getOrMakeSummary(path)
	summary.noSummary = noSummary
	summary.track = track
}

// ToRecords returns this summary as a list of SummaryItem protos.
//
// It may return a non-empty list even on error, in which case some
// values may be missing.
func (rs *RunSummary) ToRecords() ([]*service.SummaryItem, error) {
	var records []*service.SummaryItem
	var errs []error

	rs.summaries.ForEachLeaf(
		func(path pathtree.TreePath, value any) bool {
			summary := value.(*metricSummary)
			encoded, err := summary.ToExtendedJSON()

			if err != nil {
				errs = append(errs, err)
				return true
			}
			if len(encoded) == 0 {
				return true
			}

			item := &service.SummaryItem{ValueJson: encoded}
			if path.Len() == 1 {
				item.Key = path.End()
			} else {
				item.NestedKey = path.Labels()
			}
			records = append(records, item)

			return true
		})

	return records, errors.Join(errs...)
}

func (rs *RunSummary) toSummaryTree() *pathtree.PathTree {
	jsonTree := pathtree.New()

	rs.summaries.ForEachLeaf(
		func(path pathtree.TreePath, value any) bool {
			summary := value.(*metricSummary)

			if jsonSummary := summary.ToMarshallableValue(); jsonSummary != nil {
				jsonTree.Set(path, jsonSummary)
			}

			return true
		})

	return jsonTree
}

// ToNestedMaps returns a nested-map representation of the summary.
//
// All values are JSON-marshallable types.
func (rs *RunSummary) ToNestedMaps() map[string]any {
	return rs.toSummaryTree().CloneTree()
}

// Serializes the object to send to the backend.
func (rs *RunSummary) Serialize() ([]byte, error) {
	return rs.toSummaryTree().ToExtendedJSON()
}

func (rs *RunSummary) getOrMakeSummary(path pathtree.TreePath) *metricSummary {
	return rs.summaries.GetOrMakeLeaf(
		path,
		func() any { return &metricSummary{} },
	).(*metricSummary)
}

type summaryOrHistoryItem interface {
	GetNestedKey() []string
	GetKey() string
}

// keyPath returns the key on the summary or history proto as a path.
func keyPath[T summaryOrHistoryItem](item T) pathtree.TreePath {
	if len(item.GetNestedKey()) > 0 {
		return pathtree.PathOf(
			item.GetNestedKey()[0],
			item.GetNestedKey()[1:]...,
		)
	}
	return pathtree.PathOf(item.GetKey())
}<|MERGE_RESOLUTION|>--- conflicted
+++ resolved
@@ -29,24 +29,6 @@
 		return fmt.Errorf("runsummary: invalid summary JSON: %v", err)
 	}
 
-<<<<<<< HEAD
-	updates := make([]*pathtree.PathItem, 0, len(summaryRecord.GetUpdate()))
-	for _, item := range summaryRecord.GetUpdate() {
-		data := []byte(item.GetValueJson())
-		// For now, lets not handle non json data
-		if len(data) == 0 {
-			continue
-		}
-		update, err := json.Unmarshal(data)
-		if err != nil {
-			onError(err)
-			continue
-		}
-		updates = append(updates, &pathtree.PathItem{
-			Path:  keyPath(item),
-			Value: update,
-		})
-=======
 	rs.getOrMakeSummary(keyPath(record)).SetExplicit(value)
 
 	return nil
@@ -61,7 +43,6 @@
 			))
 	} else {
 		rs.Remove(pathtree.PathOf(record.Key))
->>>>>>> 0a772a55
 	}
 }
 
