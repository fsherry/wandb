"""Mock Server for simple calls the cli and public api make"""

from flask import Flask, request, g
import os
import sys
from datetime import datetime, timedelta
import json
import yaml
import six

# HACK: restore first two entries of sys path after wandb load
save_path = sys.path[:2]
import wandb

sys.path[0:0] = save_path
import logging
from six.moves import urllib
import threading
from tests.utils.mock_requests import RequestsMock


def default_ctx():
    return {
        "fail_graphql_count": 0,  # used via "fail_graphql_times"
        "fail_storage_count": 0,  # used via "fail_storage_times"
        "page_count": 0,
        "page_times": 2,
        "requested_file": "weights.h5",
        "current_run": None,
        "files": {},
        "k8s": False,
        "resume": False,
<<<<<<< HEAD
        "summary": {},
=======
        "file_bytes": 0,
>>>>>>> 0258394b
    }


def mock_server(mocker):
    ctx = default_ctx()
    app = create_app(ctx)
    mock = RequestsMock(app, ctx)
    # We mock out all requests libraries, couldn't find a way to mock the core lib
    sdk_path = "wandb.sdk"
    mocker.patch("gql.transport.requests.requests", mock)
    mocker.patch("wandb.wandb_sdk.internal.file_stream.requests", mock)
    mocker.patch("wandb.wandb_sdk.internal.internal_api.requests", mock)
    mocker.patch("wandb.wandb_sdk.internal.update.requests", mock)
    mocker.patch("wandb.wandb_sdk.internal.sender.requests", mock)
    mocker.patch("wandb.apis.internal_runqueue.requests", mock)
    mocker.patch("wandb.apis.public.requests", mock)
    mocker.patch("wandb.util.requests", mock)
    mocker.patch("wandb.wandb_sdk.wandb_artifacts.requests", mock)
    print("Patched requests everywhere", os.getpid())
    return mock


def run(ctx):
    if ctx["resume"]:
        now = datetime.now()
        created_at = (now - timedelta(days=1)).isoformat()
    else:
        created_at = datetime.now().isoformat()

    stopped = ctx.get("stopped", False)

    # for wandb_tests::wandb_restore_name_not_found
    # if there is a fileName query, and this query is for nofile.h5
    # return an empty file. otherwise, return the usual weights.h5
    if ctx.get("graphql"):
        fileNames = ctx["graphql"][-1]["variables"].get("fileNames")
    else:
        fileNames = None
    if fileNames == ["nofile.h5"]:
        fileNode = {
            "id": "file123",
            "name": "nofile.h5",
            "sizeBytes": 0,
            "md5": "0",
            "url": request.url_root + "/storage?file=nofile.h5",
        }
    else:
        fileNode = {
            "id": "file123",
            "name": ctx["requested_file"],
            "sizeBytes": 20,
            "md5": "XXX",
            "url": request.url_root + "/storage?file=%s" % ctx["requested_file"],
            "directUrl": request.url_root
            + "/storage?file=%s&direct=true" % ctx["requested_file"],
        }

    return {
        "id": "test",
        "name": "test",
        "displayName": "beast-bug-33",
        "state": "running",
        "config": '{"epochs": {"value": 10}}',
        "group": "A",
        "jobType": "test",
        "description": "",
        "systemMetrics": '{"cpu": 100}',
        "summaryMetrics": '{"acc": 100, "loss": 0}',
        "fileCount": 1,
        "history": [
            '{"acc": 10, "loss": 90}',
            '{"acc": 20, "loss": 80}',
            '{"acc": 30, "loss": 70}',
        ],
        "events": ['{"cpu": 10}', '{"cpu": 20}', '{"cpu": 30}'],
        "files": {
            # Special weights url by default, if requesting upload we set the name
            "edges": [{"node": fileNode,}]
        },
        "sampledHistory": [[{"loss": 0, "acc": 100}, {"loss": 1, "acc": 0}]],
        "shouldStop": False,
        "failed": False,
        "stopped": stopped,
        "running": True,
        "tags": [],
        "notes": None,
        "sweepName": None,
        "createdAt": created_at,
        "updatedAt": datetime.now().isoformat(),
    }


def artifact(
    ctx,
    collection_name="mnist",
    state="COMMITTED",
    request_url_root="",
    id_override=None,
):
    _id = str(ctx["page_count"]) if id_override is None else id_override
    return {
        "id": _id,
        "digest": "abc123",
        "description": "",
        "state": state,
        "size": 10000,
        "createdAt": datetime.now().isoformat(),
        "updatedAt": datetime.now().isoformat(),
        "versionIndex": ctx["page_count"],
        "labels": [],
        "metadata": "{}",
        "aliases": [
            {
                "artifactCollectionName": collection_name,
                "alias": "v%i" % ctx["page_count"],
            }
        ],
        "artifactSequence": {"name": collection_name,},
        "currentManifest": {
            "file": {
                "directUrl": request_url_root
                + "/storage?file=wandb_manifest.json&id={}".format(_id)
            }
        },
    }


def paginated(node, ctx, extra={}):
    next_page = False
    ctx["page_count"] += 1
    if ctx["page_count"] < ctx["page_times"]:
        next_page = True
    edge = {"node": node, "cursor": "abc123"}
    edge.update(extra)
    return {
        "edges": [edge],
        "pageInfo": {"endCursor": "abc123", "hasNextPage": next_page},
    }


class CTX(object):
    """This is a silly threadsafe wrapper for getting ctx into the server
    NOTE: This will stop working for live_mock_server if we make pytest run
    in parallel.
    """

    lock = threading.Lock()
    STATE = None

    def __init__(self, ctx):
        self.ctx = ctx

    def get(self):
        return self.ctx

    def set(self, ctx):
        self.ctx = ctx
        CTX.persist(self)
        return self.ctx

    @classmethod
    def persist(cls, instance):
        with cls.lock:
            cls.STATE = instance.ctx

    @classmethod
    def load(cls, default):
        with cls.lock:
            if cls.STATE is not None:
                return CTX(cls.STATE)
            else:
                return CTX(default)


def get_ctx():
    if "ctx" not in g:
        g.ctx = CTX.load(default_ctx())
    return g.ctx.get()


def set_ctx(ctx):
    get_ctx()
    g.ctx.set(ctx)


def _bucket_config():
    return {
        "commit": "HEAD",
        "github": "https://github.com/vanpelt",
        "config": '{"foo":{"value":"bar"}}',
        "files": {
            "edges": [
                {
                    "node": {
                        "directUrl": request.url_root
                        + "/storage?file=wandb-metadata.json",
                        "name": "wandb-metadata.json",
                    }
                },
                {
                    "node": {
                        "directUrl": request.url_root + "/storage?file=diff.patch",
                        "name": "diff.patch",
                    }
                },
            ]
        },
    }


def create_app(user_ctx=None):
    app = Flask(__name__)
    # When starting in live mode, user_ctx is a fancy object
    if isinstance(user_ctx, dict):
        with app.app_context():
            set_ctx(user_ctx)

    @app.teardown_appcontext
    def persist_ctx(exc):
        if "ctx" in g:
            CTX.persist(g.ctx)

    @app.route("/ctx", methods=["GET", "PUT", "DELETE"])
    def update_ctx():
        """Updating context for live_mock_server"""
        ctx = get_ctx()
        body = request.get_json()
        if request.method == "GET":
            return json.dumps(ctx)
        elif request.method == "DELETE":
            app.logger.info("reseting context")
            set_ctx(default_ctx())
            return json.dumps(get_ctx())
        else:
            ctx.update(body)
            # TODO: tests in CI failed on this
            set_ctx(ctx)
            app.logger.info("updated context %s", ctx)
            return json.dumps(get_ctx())

    @app.route("/graphql", methods=["POST"])
    def graphql():
        #  TODO: in tests wandb-username is set to the test name, lets scope ctx to it
        ctx = get_ctx()
        test_name = request.headers.get("X-WANDB-USERNAME")
        if test_name:
            app.logger.info("Test request from: %s", test_name)
        app.logger.info("graphql post")
        if "fail_graphql_times" in ctx:
            if ctx["fail_graphql_count"] < ctx["fail_graphql_times"]:
                ctx["fail_graphql_count"] += 1
                return json.dumps({"errors": ["Server down"]}), 500
        body = request.get_json()
        app.logger.info("graphql post body: %s", body)
        if body["variables"].get("run"):
            ctx["current_run"] = body["variables"]["run"]
        if "mutation UpsertBucket(" in body["query"]:
            param_config = body["variables"].get("config")
            if param_config:
                ctx.setdefault("config", []).append(json.loads(param_config))
            param_summary = body["variables"].get("summaryMetrics")
            if param_summary:
                ctx.setdefault("summary", []).append(json.loads(param_summary))
        if body["variables"].get("files"):
            requested_file = body["variables"]["files"][0]
            ctx["requested_file"] = requested_file
            url = request.url_root + "/storage?file={}&run={}".format(
                urllib.parse.quote(requested_file), ctx["current_run"]
            )
            return json.dumps(
                {
                    "data": {
                        "model": {
                            "bucket": {
                                "id": "storageid",
                                "files": {
                                    "uploadHeaders": [],
                                    "edges": [
                                        {
                                            "node": {
                                                "name": requested_file,
                                                "url": url,
                                                "directUrl": url + "&direct=true",
                                            }
                                        }
                                    ],
                                },
                            }
                        }
                    }
                }
            )
        if "historyTail" in body["query"]:
            if ctx["resume"] is True:
                hist_tail = '["{\\"_step\\": 15, \\"acc\\": 1, \\"_runtime\\": 60}"]'
                return json.dumps(
                    {
                        "data": {
                            "model": {
                                "bucket": {
                                    "name": "test",
                                    "displayName": "funky-town-13",
                                    "id": "test",
                                    "config": '{"epochs": {"value": 10}}',
                                    "summaryMetrics": '{"acc": 10, "best_val_loss": 0.5}',
                                    "logLineCount": 14,
                                    "historyLineCount": 15,
                                    "eventsLineCount": 0,
                                    "historyTail": hist_tail,
                                    "eventsTail": '["{\\"_runtime\\": 70}"]',
                                }
                            }
                        }
                    }
                )
            else:
                return json.dumps({"data": {"model": {"bucket": None}}})
        if "query Runs(" in body["query"]:
            return json.dumps(
                {
                    "data": {
                        "project": {
                            "runCount": 4,
                            "readOnly": False,
                            "runs": paginated(run(ctx), ctx),
                        }
                    }
                }
            )
        if "query Run(" in body["query"]:
            return json.dumps({"data": {"project": {"run": run(ctx)}}})
        if "query Model(" in body["query"]:
            if "project(" in body["query"]:
                project_field_name = "project"
                run_field_name = "run"
            else:
                project_field_name = "model"
                run_field_name = "bucket"
            if "commit" in body["query"]:
                run_config = _bucket_config()
            else:
                run_config = run(ctx)
            return json.dumps(
                {"data": {project_field_name: {run_field_name: run_config}}}
            )
        if "query Models(" in body["query"]:
            return json.dumps(
                {
                    "data": {
                        "models": {
                            "edges": [
                                {
                                    "node": {
                                        "id": "123",
                                        "name": "myname",
                                        "project": "myproj",
                                    }
                                }
                            ]
                        }
                    }
                }
            )
        if "query Projects(" in body["query"]:
            return json.dumps(
                {
                    "data": {
                        "models": paginated(
                            {
                                "id": "1",
                                "name": "test-project",
                                "entityName": body["variables"]["entity"],
                                "createdAt": "now",
                                "isBenchmark": False,
                            },
                            ctx,
                        )
                    }
                }
            )
        if "query Viewer " in body["query"]:
            return json.dumps(
                {
                    "data": {
                        "viewer": {
                            "entity": "mock_server_entity",
                            "flags": '{"code_saving_enabled": true}',
                            "teams": {
                                "edges": []  # TODO make configurable for cli_test
                            },
                        }
                    }
                }
            )
        if "query Sweep(" in body["query"]:
            return json.dumps(
                {
                    "data": {
                        "project": {
                            "sweep": {
                                "id": "1234",
                                "name": "fun-sweep-10",
                                "state": "running",
                                "bestLoss": 0.33,
                                "config": yaml.dump(
                                    {"metric": {"name": "loss", "value": "minimize"}}
                                ),
                                "createdAt": datetime.now().isoformat(),
                                "heartbeatAt": datetime.now().isoformat(),
                                "updatedAt": datetime.now().isoformat(),
                                "earlyStopJobRunning": False,
                                "controller": None,
                                "scheduler": None,
                                "runs": paginated(run(ctx), ctx),
                            }
                        }
                    }
                }
            )
        if "mutation UpsertSweep(" in body["query"]:
            return json.dumps(
                {
                    "data": {
                        "upsertSweep": {
                            "sweep": {
                                "name": "test",
                                "project": {
                                    "id": "1234",
                                    "name": "test",
                                    "entity": {"id": "1234", "name": "test"},
                                },
                            }
                        }
                    }
                }
            )
        if "mutation CreateAgent(" in body["query"]:
            return json.dumps(
                {"data": {"createAgent": {"agent": {"id": "mock-server-agent-93xy",}}}}
            )
        if "mutation Heartbeat(" in body["query"]:
            return json.dumps(
                {
                    "data": {
                        "agentHeartbeat": {
                            "agent": {"id": "mock-server-agent-93xy",},
                            "commands": json.dumps(
                                [
                                    {
                                        "type": "run",
                                        "run_id": "mocker-sweep-run-x9",
                                        "args": {"learning_rate": {"value": 0.99124}},
                                    }
                                ]
                            ),
                        }
                    }
                }
            )
        if "mutation UpsertBucket(" in body["query"]:
            response = {
                "data": {
                    "upsertBucket": {
                        "bucket": {
                            "id": "storageid",
                            "name": body["variables"].get("name", "abc123"),
                            "displayName": "lovely-dawn-32",
                            "project": {
                                "name": "test",
                                "entity": {"name": "mock_server_entity"},
                            },
                        },
                        "inserted": ctx["resume"] is False,
                    }
                }
            }
            if body["variables"].get("name") == "mocker-sweep-run-x9":
                response["data"]["upsertBucket"]["bucket"][
                    "sweepName"
                ] = "test-sweep-id"
            return json.dumps(response)
        if "mutation DeleteRun(" in body["query"]:
            return json.dumps({"data": {}})
        if "mutation CreateAnonymousApiKey " in body["query"]:
            return json.dumps(
                {
                    "data": {
                        "createAnonymousEntity": {"apiKey": {"name": "ANONYMOOSE" * 4}}
                    }
                }
            )
        if "mutation DeleteFiles(" in body["query"]:
            return json.dumps({"data": {"deleteFiles": {"success": True}}})
        if "mutation PrepareFiles(" in body["query"]:
            nodes = []
            for i, file_spec in enumerate(body["variables"]["fileSpecs"]):
                url = request.url_root + "/storage?file=%s" % file_spec["name"]
                nodes.append(
                    {
                        "node": {
                            "id": str(i),
                            "name": file_spec["name"],
                            "displayName": file_spec["name"],
                            "digest": "null",
                            "uploadUrl": url,
                            "uploadHeaders": "",
                        }
                    }
                )
            return json.dumps({"data": {"prepareFiles": {"files": {"edges": nodes}}}})
        if "mutation CreateArtifact(" in body["query"]:
            collection_name = body["variables"]["artifactCollectionNames"][0]
            ctx["artifacts"] = ctx.get("artifacts", {})
            ctx["artifacts"][collection_name] = ctx["artifacts"].get(
                collection_name, []
            )
            ctx["artifacts"][collection_name].append(body["variables"])
            return {
                "data": {
                    "createArtifact": {
                        "artifact": artifact(
                            ctx,
                            collection_name,
                            id_override=body.get("variables", {}).get("digest", ""),
                        )
                    }
                }
            }
        if "mutation UseArtifact(" in body["query"]:
            return {"data": {"useArtifact": {"artifact": artifact(ctx)}}}
        if "query ProjectArtifactType(" in body["query"]:
            return {
                "data": {
                    "project": {
                        "artifactType": {
                            "id": "1",
                            "name": allowed_type,
                            "description": "",
                            "createdAt": datetime.now().isoformat(),
                        }
                    }
                }
            }
        if "query ProjectArtifacts(" in body["query"]:
            return {
                "data": {
                    "project": {
                        "artifactTypes": paginated(
                            {
                                "id": "1",
                                "name": "dataset",
                                "description": "",
                                "createdAt": datetime.now().isoformat(),
                            },
                            ctx,
                        )
                    }
                }
            }
        if "query ProjectArtifactCollections(" in body["query"]:
            return {
                "data": {
                    "project": {
                        "artifactType": {
                            "artifactSequences": paginated(
                                {
                                    "id": "1",
                                    "name": "mnist",
                                    "description": "",
                                    "createdAt": datetime.now().isoformat(),
                                },
                                ctx,
                            )
                        }
                    }
                }
            }
        if "query RunArtifacts(" in body["query"]:
            if "inputArtifacts" in body["query"]:
                key = "inputArtifacts"
            else:
                key = "outputArtifacts"
            artifacts = paginated(artifact(ctx), ctx)
            artifacts["totalCount"] = ctx["page_times"]
            return {"data": {"project": {"run": {key: artifacts}}}}
        if "query Artifacts(" in body["query"]:
            version = "v%i" % ctx["page_count"]
            artifacts = paginated(artifact(ctx), ctx, {"version": version})
            artifacts["totalCount"] = ctx["page_times"]
            return {
                "data": {
                    "project": {
                        "artifactType": {
                            "artifactSequence": {
                                "name": "mnist",
                                "artifacts": artifacts,
                            }
                        }
                    }
                }
            }
        if "query Artifact(" in body["query"]:
            art = artifact(ctx, request_url_root=request.url_root)
            if "id" in body.get("variables", {}):
                art = artifact(
                    ctx,
                    request_url_root=request.url_root,
                    id_override=body.get("variables", {}).get("id"),
                )
                art["artifactType"] = {"id": 1, "name": "dataset"}
                return {"data": {"artifact": art}}
            # code artifacts use source-RUNID names, we return the code type
            art["artifactType"] = {"id": 2, "name": "code"}
            if "source" not in body["variables"]["name"]:
                art["artifactType"] = {"id": 1, "name": "dataset"}
            if "logged_table" in body["variables"]["name"]:
                art["artifactType"] = {"id": 3, "name": "run_table"}
            return {"data": {"project": {"artifact": art}}}
        if "query ArtifactManifest(" in body["query"]:
            art = artifact(ctx)
            art["currentManifest"] = {
                "id": 1,
                "file": {
                    "id": 1,
                    "directUrl": request.url_root + "/storage?file=wandb_manifest.json",
                },
            }
            return {"data": {"project": {"artifact": art}}}
        if "stopped" in body["query"]:
            return json.dumps(
                {
                    "data": {
                        "Model": {
                            "project": {"run": {"stopped": ctx.get("stopped", False)}}
                        }
                    }
                }
            )
        print("MISSING QUERY, add me to tests/mock_server.py", body["query"])
        error = {"message": "Not implemented in tests/mock_server.py", "body": body}
        return json.dumps({"errors": [error]})

    @app.route("/storage", methods=["PUT", "GET"])
    def storage():
        ctx = get_ctx()
        if "fail_storage_times" in ctx:
            if ctx["fail_storage_count"] < ctx["fail_storage_times"]:
                ctx["fail_storage_count"] += 1
                return json.dumps({"errors": ["Server down"]}), 500
        file = request.args.get("file")
        _id = request.args.get("id", "")
        run = request.args.get("run", "unknown")
        ctx["storage"] = ctx.get("storage", {})
        ctx["storage"][run] = ctx["storage"].get(run, [])
        ctx["storage"][run].append(request.args.get("file"))
        size = ctx["files"].get(request.args.get("file"))
        if request.method == "GET" and size:
            return os.urandom(size), 200
        # make sure to read the data
        request.get_data()
        if request.method == "PUT":
            ctx["file_bytes"] += request.content_length
        if file == "wandb_manifest.json":
            if _id == "bb8043da7d78ff168a695cff097897d2":
                return {
                    "version": 1,
                    "storagePolicy": "wandb-storage-policy-v1",
                    "storagePolicyConfig": {},
                    "contents": {
                        "t1.table.json": {
                            "digest": "3aaaaaaaaaaaaaaaaaaaaa==",
                            "size": 81299,
                        }
                    },
                }
            elif _id == "f006aa8f99aa79d7b68e079c0a200d21":
                return {
                    "version": 1,
                    "storagePolicy": "wandb-storage-policy-v1",
                    "storagePolicyConfig": {},
                    "contents": {
                        "logged_table.table.json": {
                            "digest": "3aaaaaaaaaaaaaaaaaaaaa==",
                            "size": 81299,
                        }
                    },
                }
            elif _id == "b9a598178557aed1d89bd93ec0db989b":
                return {
                    "version": 1,
                    "storagePolicy": "wandb-storage-policy-v1",
                    "storagePolicyConfig": {},
                    "contents": {
                        "logged_table_2.table.json": {
                            "digest": "3aaaaaaaaaaaaaaaaaaaaa==",
                            "size": 81299,
                        }
                    },
                }
            elif (
                len(ctx.get("graphql", [])) >= 3
                and ctx["graphql"][2].get("variables", {}).get("name", "") == "dummy:v0"
            ):
                return {
                    "version": 1,
                    "storagePolicy": "wandb-storage-policy-v1",
                    "storagePolicyConfig": {},
                    "contents": {
                        "dataset.partitioned-table.json": {
                            "digest": "0aaaaaaaaaaaaaaaaaaaaa==",
                            "size": 81299,
                        },
                        "parts/1.table.json": {
                            "digest": "1aaaaaaaaaaaaaaaaaaaaa==",
                            "size": 81299,
                        },
                        "t.table.json": {
                            "digest": "2aaaaaaaaaaaaaaaaaaaaa==",
                            "size": 123,
                        },
                    },
                }
            else:
                return {
                    "version": 1,
                    "storagePolicy": "wandb-storage-policy-v1",
                    "storagePolicyConfig": {},
                    "contents": {
                        "digits.h5": {
                            "digest": "TeSJ4xxXg0ohuL5xEdq2Ew==",
                            "size": 81299,
                        },
                    },
                }
        elif file == "wandb-metadata.json":
            return {
                "docker": "test/docker",
                "program": "train.py",
                "args": ["--test", "foo"],
                "git": ctx.get("git", {}),
            }
        elif file == "diff.patch":
            # TODO: make sure the patch is valid for windows as well,
            # and un skip the test in test_cli.py
            return r"""
diff --git a/patch.txt b/patch.txt
index 30d74d2..9a2c773 100644
--- a/patch.txt
+++ b/patch.txt
@@ -1 +1 @@
-test
\ No newline at end of file
+testing
\ No newline at end of file
"""
        return "", 200

    @app.route("/artifacts/<entity>/<digest>", methods=["GET", "POST"])
    def artifact_file(entity, digest):
        if entity == "entity":
            if (
                digest == "d1a69a69a69a69a69a69a69a69a69a69"
            ):  # "dataset.partitioned-table.json"
                return (
                    json.dumps({"_type": "partitioned-table", "parts_path": "parts"}),
                    200,
                )
            elif digest == "d5a69a69a69a69a69a69a69a69a69a69":  # "parts/1.table.json"
                return (
                    json.dumps(
                        {
                            "_type": "table",
                            "column_types": {
                                "params": {
                                    "type_map": {
                                        "A": {
                                            "params": {
                                                "allowed_types": [
                                                    {"wb_type": "none"},
                                                    {"wb_type": "number"},
                                                ]
                                            },
                                            "wb_type": "union",
                                        },
                                        "B": {
                                            "params": {
                                                "allowed_types": [
                                                    {"wb_type": "none"},
                                                    {"wb_type": "number"},
                                                ]
                                            },
                                            "wb_type": "union",
                                        },
                                        "C": {
                                            "params": {
                                                "allowed_types": [
                                                    {"wb_type": "none"},
                                                    {"wb_type": "number"},
                                                ]
                                            },
                                            "wb_type": "union",
                                        },
                                    }
                                },
                                "wb_type": "dictionary",
                            },
                            "columns": ["A", "B", "C"],
                            "data": [[0, 0, 1]],
                            "ncols": 3,
                            "nrows": 1,
                        }
                    ),
                    200,
                )
            elif digest == "d9a69a69a69a69a69a69a69a69a69a69":  # "t.table.json"
                return (
                    json.dumps(
                        {
                            "_type": "table",
                            "column_types": {
                                "params": {"type_map": {}},
                                "wb_type": "dictionary",
                            },
                            "columns": [],
                            "data": [],
                            "ncols": 0,
                            "nrows": 0,
                        }
                    ),
                    200,
                )

        if digest == "dda69a69a69a69a69a69a69a69a69a69":
            return (
                json.dumps({"_type": "table-file", "columns": [], "data": []}),
                200,
            )

        return "ARTIFACT %s" % digest, 200

    @app.route("/files/<entity>/<project>/<run>/file_stream", methods=["POST"])
    def file_stream(entity, project, run):
        ctx = get_ctx()
        ctx["file_stream"] = ctx.get("file_stream", [])
        ctx["file_stream"].append(request.get_json())
        summary_json = ctx["file_stream"][-1].get("files", {}).get("wandb-summary.json")
        if summary_json:
            ctx["summary"] = json.loads(summary_json["content"][0])
        return json.dumps({"exitcode": None, "limits": {}})

    @app.route("/api/v1/namespaces/default/pods/test")
    def k8s_pod():
        ctx = get_ctx()
        image_id = b"docker-pullable://test@sha256:1234"
        ms = b'{"status":{"containerStatuses":[{"imageID":"%s"}]}}' % image_id
        if ctx.get("k8s"):
            return ms, 200
        else:
            return b"", 500

    @app.route("/api/sessions")
    def jupyter_sessions():
        return json.dumps(
            [
                {
                    "kernel": {"id": "12345"},
                    "notebook": {"path": "test.ipynb", "name": "test.ipynb"},
                }
            ]
        )

    @app.route("/wandb_url", methods=["PUT"])
    def spell_url():
        ctx = get_ctx()
        ctx["spell_data"] = request.get_json()
        return json.dumps({"success": True})

    @app.route("/pypi/<library>/json")
    def pypi(library):
        version = getattr(wandb, "__hack_pypi_latest_version__", wandb.__version__)
        return json.dumps(
            {
                "info": {"version": version},
                "releases": {
                    "88.1.2rc2": [],
                    "88.1.2rc12": [],
                    "88.1.2rc3": [],
                    "88.1.2rc4": [],
                    "0.0.8rc6": [],
                    "0.0.8rc2": [],
                    "0.0.8rc3": [],
                    "0.0.8rc8": [],
                    "0.0.2": [{"yanked": True}],
                    "0.0.3": [{"yanked": True, "yanked_reason": "just cuz"}],
                    "0.0.7": [],
                    "0.0.5": [],
                    "0.0.6": [],
                },
            }
        )

    @app.errorhandler(404)
    def page_not_found(e):
        print("Got request to: %s (%s)" % (request.url, request.method))
        return "Not Found", 404

    return app


class ParseCTX(object):
    def __init__(self, ctx):
        self._ctx = ctx

    def get_filestream_file_updates(self):
        data = {}
        file_stream_updates = self._ctx["file_stream"]
        for update in file_stream_updates:
            files = update.get("files")
            if not files:
                continue
            for k, v in six.iteritems(files):
                data.setdefault(k, []).append(v)
        return data

    def get_filestream_file_items(self):
        data = {}
        fs_file_updates = self.get_filestream_file_updates()
        for k, v in six.iteritems(fs_file_updates):
            l = []
            for d in v:
                offset = d.get("offset")
                content = d.get("content")
                assert offset is not None
                assert content is not None
                assert offset == 0 or offset == len(l), (k, v, l, d)
                if not offset:
                    l = []
                if k == u"output.log":
                    lines = [content]
                else:
                    lines = map(json.loads, content)
                l.extend(lines)
            data[k] = l
        return data

    @property
    def summary(self):
        fs_files = self.get_filestream_file_items()
        summary = fs_files["wandb-summary.json"][-1]
        return summary

    @property
    def history(self):
        fs_files = self.get_filestream_file_items()
        history = fs_files["wandb-history.jsonl"]
        return history

    @property
    def config(self):
        return self._ctx["config"][-1]

    @property
    def config_wandb(self):
        return self.config["_wandb"]["value"]

    @property
    def telemetry(self):
        return self.config.get("_wandb", {}).get("value", {}).get("t")

    @property
    def metrics(self):
        return self.config.get("_wandb", {}).get("value", {}).get("m")


if __name__ == "__main__":
    app = create_app()
    app.logger.setLevel(logging.INFO)
    app.run(debug=False, port=int(os.environ.get("PORT", 8547)))<|MERGE_RESOLUTION|>--- conflicted
+++ resolved
@@ -30,11 +30,8 @@
         "files": {},
         "k8s": False,
         "resume": False,
-<<<<<<< HEAD
         "summary": {},
-=======
         "file_bytes": 0,
->>>>>>> 0258394b
     }
 
 
@@ -647,11 +644,13 @@
                 art["artifactType"] = {"id": 1, "name": "dataset"}
                 return {"data": {"artifact": art}}
             # code artifacts use source-RUNID names, we return the code type
-            art["artifactType"] = {"id": 2, "name": "code"}
-            if "source" not in body["variables"]["name"]:
-                art["artifactType"] = {"id": 1, "name": "dataset"}
-            if "logged_table" in body["variables"]["name"]:
+            art["artifactType"] = {"id": 1, "name": "dataset"}
+            if "source" in body["variables"]["name"]:
+                art["artifactType"] = {"id": 2, "name": "code"}
+            elif "logged_table" in body["variables"]["name"]:
                 art["artifactType"] = {"id": 3, "name": "run_table"}
+            elif "monitored" in body["variables"]["name"]:
+                art["artifactType"] = {"id": 4, "name": "inference"}
             return {"data": {"project": {"artifact": art}}}
         if "query ArtifactManifest(" in body["query"]:
             art = artifact(ctx)
